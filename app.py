--- conflicted
+++ resolved
@@ -4,82 +4,11 @@
 from db import db
 import os
 
-<<<<<<< HEAD
-# Blueprints for auth
-from backend import auth_bp
-from backend.login import login_routes
-from backend.signup import signup_routes
-
-app = Flask(__name__)
-
-# -------------------
-# Configuration
-# -------------------
-app.config['SQLALCHEMY_DATABASE_URI'] = 'mysql+pymysql://root:1234@localhost/saferouteai'
-app.config['SQLALCHEMY_TRACK_MODIFICATIONS'] = False
-app.config['SECRET_KEY'] = os.urandom(24)
-
-db.init_app(app)
-
-with app.app_context():
-    db.create_all()
-
-# -------------------
-# Auth Blueprints
-# -------------------
-login_routes()
-signup_routes()
-app.register_blueprint(auth_bp)
-
-# -------------------
-# Routes
-# -------------------
-
-# Landing Page
-@app.route('/')
-def landing():
-    return render_template('landing.html')
-
-# User Dashboard
-@app.route('/dashboard')
-def dashboard():
-    return render_template('user_dashboard.html')
-
-# Admin main page (with sidebar)
-@app.route('/admin/content')
-def admin_dashboard():
-    total_users = User.query.count()
-    total_destinations = Destination.query.count()
-    top_search = Destination.query.first()
-    return render_template(
-        'admin_dashboard.html',
-        total_users=total_users,
-        total_destinations=total_destinations,
-        top_search_name=top_search.Name if top_search else "N/A"
-    )
-
-# -------------------
-# Manage Destinations
-# -------------------
-
-@app.route('/admin/manage_destinations')
-def manage_destinations():
-    destinations = Destination.query.all()
-    return render_template('manage_destination.html', destinations=destinations)
-
-@app.route('/admin/add-destination', methods=['POST'])
-def add_destination():
-    data = request.get_json()
-    name = data.get('name')
-    safety = data.get('safety')
-    description = data.get('description')
-=======
 # Import blueprints from the backend package
 from backend.auth import auth_bp
 from backend.views import views_bp
 from backend.admin import admin_bp
 from backend.aiservice import ai_bp
->>>>>>> ae10358a
 
 def create_app():
     """Application Factory Pattern"""
