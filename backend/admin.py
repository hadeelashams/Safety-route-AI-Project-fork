--- conflicted
+++ resolved
@@ -6,23 +6,13 @@
 from sqlalchemy.orm import joinedload
 from backend.auth import admin_required
 
-<<<<<<< HEAD
+
 KERALA_DISTRICTS = sorted([
     "Alappuzha", "Ernakulam", "Idukki", "Kannur", "Kasaragod", "Kollam",
     "Kottayam", "Kozhikode", "Malappuram", "Palakkad", "Pathanamthitta",
     "Thiruvananthapuram", "Thrissur", "Wayanad"
 ])
 
-# ... (Dashboard, Destination Management routes are unchanged) ...
-=======
-# ... (KERALA_DISTRICTS list and dashboard route are unchanged) ...
-KERALA_DISTRICTS = [
-    "Alappuzha", "Ernakulam", "Idukki", "Kannur", "Kasaragod", "Kollam",
-    "Kottayam", "Kozhikode", "Malappuram", "Palakkad", "Pathanamthitta",
-    "Thiruvananthapuram", "Thrissur", "Wayanad"
-]
-
->>>>>>> 5ee93a7b
 @admin_bp.route('/')
 @admin_required
 def base():
