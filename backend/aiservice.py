--- conflicted
+++ resolved
@@ -127,10 +127,6 @@
     if not api_key: return jsonify({'success': False, 'error': 'API key not configured.'}), 500
     try:
         genai.configure(api_key=api_key)
-<<<<<<< HEAD
-        model = genai.GenerativeModel('gemini-1.5-flash-latest')
-        prompt = f"""You are a friendly travel assistant for Kerala, India. Provide safe and useful advice. Format answers using Markdown. User question: "{user_message}" """
-=======
         
         # Using a newer, capable model
         model = genai.GenerativeModel('gemini-2.0-flash-lite')
@@ -155,7 +151,6 @@
         """
         # ### END: MODIFIED PROMPT ###
 
->>>>>>> 8405d742
         response = model.generate_content(prompt)
         return jsonify({'success': True, 'reply': response.text})
     except Exception as e:
