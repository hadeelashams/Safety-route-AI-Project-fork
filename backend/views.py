--- conflicted
+++ resolved
@@ -1,18 +1,14 @@
+# backend/views.py
+
 from flask import render_template, flash, jsonify, request, session, redirect, url_for
 from functools import wraps
 from . import views_bp
-<<<<<<< HEAD
 from models import db, Destination, User, RouteHistory
 from sqlalchemy import func, desc
 from sqlalchemy.orm import joinedload
 from backend.aiservice import calculate_safety 
-=======
-from models import db, Destination, User
-from sqlalchemy import func
-from sqlalchemy.orm import joinedload
-from backend.aiservice import calculate_safety_from_csv
->>>>>>> f9ca511f
-
+
+# Centralized district data with coordinates for the map
 KERALA_DISTRICTS_COORDS = {
     'Alappuzha': {'lat': 9.4981, 'lng': 76.3388}, 'Ernakulam': {'lat': 9.9816, 'lng': 76.2996},
     'Idukki': {'lat': 9.8392, 'lng': 76.9746}, 'Kannur': {'lat': 11.8745, 'lng': 75.3704},
@@ -23,6 +19,7 @@
     'Thrissur': {'lat': 10.5276, 'lng': 76.2144}, 'Wayanad': {'lat': 11.6854, 'lng': 76.1320}
 }
 
+# Decorator to ensure a user is logged in for protected pages
 def login_required(f):
     @wraps(f)
     def decorated_function(*args, **kwargs):
@@ -34,15 +31,18 @@
 
 @views_bp.route('/')
 def landing():
+    """Renders the public landing page."""
     return render_template('landing.html')
 
 @views_bp.route('/dashboard')
 @login_required
 def dashboard():
+    """Renders the main user dashboard."""
     try:
         districts = sorted(list(KERALA_DISTRICTS_COORDS.keys()))
         types_query = db.session.query(Destination.Type).distinct().all()
         interests = [t[0] for t in types_query if t[0] is not None]
+        
         favorite_ids = set()
         if 'user_id' in session:
             user = User.query.get(session['user_id'])
@@ -61,6 +61,7 @@
 @views_bp.route('/search')
 @login_required
 def search():
+    """Renders the destination search page."""
     try:
         destinations = Destination.query.order_by(Destination.Name, Destination.Place).all()
         favorite_ids = set()
@@ -77,25 +78,21 @@
                            favorite_ids=favorite_ids,
                            active_page='search')
 
+
 @views_bp.route('/favorites')
 @login_required
 def favorites():
+    """Renders the user's personal favorites page."""
     user = User.query.get(session['user_id'])
     favorite_destinations = user.favorites 
-<<<<<<< HEAD
     
     # The model property `dest.safety_info` now handles the calculation automatically.
     # No extra logic is needed here.
 
-=======
-    for dest in favorite_destinations:
-        dest.safety_info = calculate_safety_from_csv(dest.Name, dest.Place)
->>>>>>> f9ca511f
     return render_template('user/favorites.html', 
                            destinations=favorite_destinations, 
                            active_page='favorite')
 
-<<<<<<< HEAD
 @views_bp.route('/previous-routes')
 @login_required
 def previous_routes():
@@ -107,31 +104,14 @@
     return render_template('user/previous_routes.html', 
                            histories=histories, 
                            active_page='previous_routes')
-=======
-@views_bp.route('/previous')
-@login_required
-def previous():
-    """Renders the page to display the last generated route."""
-    try:
-        favorite_ids = set()
-        if 'user_id' in session:
-            user = User.query.get(session['user_id'])
-            if user: favorite_ids = {dest.Destination_id for dest in user.favorites}
-    except Exception as e:
-        print(f"Error fetching favorites for previous page: {e}")
-        favorite_ids = set()
-
-    return render_template('user/previous.html', 
-                           favorite_ids_json=list(favorite_ids),
-                           districts_coords_json=KERALA_DISTRICTS_COORDS,
-                           active_page='previous')
->>>>>>> f9ca511f
 
 # --- API Endpoints ---
 
 @views_bp.route('/api/search-destinations')
 def api_search_destinations():
+    """API endpoint for live searching destinations."""
     query = request.args.get('q', '', type=str)
+    
     base_query = Destination.query
     if query:
         search_term = f"%{query}%"
@@ -140,24 +120,23 @@
         ).order_by(Destination.Name).all()
     else:
         search_results = base_query.order_by(Destination.Name).all()
+
     results_list = []
     for dest in search_results:
-<<<<<<< HEAD
         # Return the full safety info object from the model property
         safety_info = dest.safety_info
-=======
-        safety_info = calculate_safety_from_csv(dest.Name, dest.Place)
->>>>>>> f9ca511f
         results_list.append({
             'id': dest.Destination_id, 'place': dest.Place, 'name': dest.Name,
             'type': dest.Type.capitalize() if dest.Type else 'N/A',
             'description': dest.Description, 'budget': dest.budget, 'image_url': dest.image_url,
             'safety': {'text': safety_info['text'], 'class_name': safety_info['class']}
         })
+
     return jsonify(results_list)
 
 @views_bp.route('/api/increment-search-count/<int:dest_id>', methods=['POST'])
 def increment_search_count(dest_id):
+    """API endpoint to increment the search count for a destination."""
     try:
         destination = Destination.query.get(dest_id)
         if destination:
@@ -169,9 +148,11 @@
         db.session.rollback()
         return jsonify({'success': False, 'message': 'Server error.'}), 500
 
+
 @views_bp.route('/api/favorites/add/<int:dest_id>', methods=['POST'])
 @login_required
 def add_favorite(dest_id):
+    """API endpoint to add a destination to the user's favorites."""
     try:
         user = User.query.get(session['user_id'])
         destination = Destination.query.get_or_404(dest_id)
@@ -186,6 +167,7 @@
 @views_bp.route('/api/favorites/remove/<int:dest_id>', methods=['POST'])
 @login_required
 def remove_favorite(dest_id):
+    """API endpoint to remove a destination from the user's favorites."""
     try:
         user = User.query.get(session['user_id'])
         destination = Destination.query.get_or_404(dest_id)
@@ -197,76 +179,22 @@
         db.session.rollback()
         return jsonify({'success': False, 'message': f'Server error: {str(e)}'}), 500
 
-@views_bp.route('/api/generate-route', methods=['POST'])
-@login_required
-def api_generate_route():
-    """
-    API endpoint to generate a safe route.
-    Uses a tiered query to ensure a real destination is always found if possible.
-    """
-    try:
-        data = request.get_json()
-        if not all(k in data for k in ['source', 'destination', 'budget', 'interest']):
-            return jsonify({'success': False, 'message': 'Missing required fields.'}), 400
+# ### ADDED: API endpoint to delete route history ###
+@views_bp.route('/api/delete-route-history/<int:history_id>', methods=['POST'])
+@login_required
+def delete_route_history(history_id):
+    """API endpoint to delete a specific route history item for the logged-in user."""
+    try:
+        # Query for the item, ensuring it belongs to the current user for security
+        history_item = RouteHistory.query.filter_by(id=history_id, user_id=session['user_id']).first()
         
-        source_district = data['source']
-        destination_district = data['destination']
-        interest = data['interest']
+        if not history_item:
+            return jsonify({'success': False, 'message': 'Route history not found or permission denied.'}), 404
+            
+        db.session.delete(history_item)
+        db.session.commit()
         
-        potential_stop = None
-
-        # Attempt 1: Find a stop in the district that matches the user's interest.
-        potential_stop = Destination.query.filter(
-            Destination.Place.ilike(f"%{destination_district}%"),
-            Destination.Type.ilike(f"%{interest}%")
-        ).order_by(func.random()).first()
-
-        # Attempt 2: If the ideal match fails, find ANY stop in that district.
-        if not potential_stop:
-            print(f"INFO: Could not find a '{interest}' spot in '{destination_district}'. Broadening search.")
-            potential_stop = Destination.query.filter(
-                Destination.Place.ilike(f"%{destination_district}%")
-            ).order_by(func.random()).first()
-
-        stops = []
-        if potential_stop:
-            # If we found a real stop from either Attempt 1 or 2, use it.
-            safety_info = calculate_safety_from_csv(potential_stop.Name, potential_stop.Place)
-            stops.append({
-                "id": potential_stop.Destination_id,
-                "name": potential_stop.Name,
-                "type": potential_stop.Type.capitalize(),
-                "budget": potential_stop.budget,
-                "safety_text": safety_info['text'],
-                "safety_class": safety_info['class']
-            })
-        else:
-            # This is the FINAL fallback, only if the district is completely empty in the DB.
-            print(f"WARNING: No destinations found for district '{destination_district}' at all. Using generic fallback.")
-            stops.append({
-                "id": 9999,
-                "name": f"General Exploration in {destination_district}",
-                "type": interest.capitalize(),
-                "budget": 2500,
-                "safety_text": "Safe",
-                "safety_class": "safe"
-            })
-        
-        overall_safety_text = "Good to Go"
-        overall_safety_class = "status-safe"
-        tip = f"For your trip from {source_district} to {destination_district}, enjoy the recommended stops and always check local advisories. Have a safe journey!"
-        
-        route_data = {
-            "source": source_district,
-            "destination": destination_district,
-            "interest": interest.capitalize(),
-            "stops": stops,
-            "overall_safety_text": overall_safety_text,
-            "overall_safety_class": overall_safety_class,
-            "tip": tip
-        }
-        return jsonify({'success': True, 'route': route_data})
-        
-    except Exception as e:
-        print(f"Error in /api/generate-route: {e}")
-        return jsonify({'success': False, 'message': 'An unexpected error occurred while generating the route.'}), 500+        return jsonify({'success': True, 'message': 'Route history deleted.'})
+    except Exception as e:
+        db.session.rollback()
+        return jsonify({'success': False, 'message': f'Server Error: {str(e)}'}), 500