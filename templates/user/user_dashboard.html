<<<<<<< HEAD
<!DOCTYPE html>
<html lang="en">
<head>
    <meta charset="UTF-8">
    <meta name="viewport" content="width=device-width, initial-scale=1.0">
    <title>Kerala Travel Planner</title>
    <link href="https://fonts.googleapis.com/css2?family=Poppins:wght@300;400;500;600;700&display=swap" rel="stylesheet">
    <link rel="stylesheet" href="https://cdnjs.cloudflare.com/ajax/libs/font-awesome/5.15.4/css/all.min.css">
    
    <!-- ### START: LEAFLET.JS STYLESHEETS ### -->
    <link rel="stylesheet" href="https://unpkg.com/leaflet@1.9.4/dist/leaflet.css" integrity="sha256-p4NxAoJBhIIN+hmNHrzRCf9tD/miZyoHS5obTRR9BMY=" crossorigin="" />
    <link rel="stylesheet" href="https://unpkg.com/leaflet-routing-machine@latest/dist/leaflet-routing-machine.css" />
    <!-- ### END: LEAFLET.JS STYLESHEETS ### -->

    <style>
        :root {
            --sidebar-width: 240px; /* Increased width slightly for better text fit */
            --primary-color: #007bff;
            --secondary-color: #6c757d;
            --success-color: #28a745;
            --warning-color: #ffc107;
            --danger-color: #dc3545;
            --light-bg: #f8f9fa;
            --dark-text: #343a40;
            --white: #fff;
            --border-color: #e9ecef;
            --shadow: 0 0.5rem 1rem rgba(0, 0, 0, 0.05);
        }

        body {
            font-family: 'Poppins', sans-serif;
            margin: 0;
            display: flex;
            min-height: 100vh;
            background-color: var(--light-bg);
            color: var(--dark-text);
        }

        /* ### START: SIDEBAR STYLES ### */
        .sidebar { 
            width: var(--sidebar-width); 
            background-color: var(--white); 
            box-shadow: var(--shadow); 
            padding: 20px 0; 
            display: flex; 
            flex-direction: column; 
            border-right: 1px solid var(--border-color);
            flex-shrink: 0; /* Prevent sidebar from shrinking */
            justify-content: space-between; /* MODIFIED: Pushes footer to the bottom */
        }
        
        .sidebar-header { 
            color: var(--primary-color); 
            font-size: 1.6rem; 
            font-weight: 700; 
            text-align: center; 
            margin-bottom: 30px; 
            padding: 0 20px; 
        }

        .sidebar-nav ul { 
            list-style: none; 
            padding: 0; 
            margin: 0; 
        }

        .sidebar-nav li { 
            margin-bottom: 5px; 
        }

        .sidebar-nav a { 
            display: flex; 
            align-items: center; 
            padding: 12px 25px; 
            color: var(--dark-text); 
            text-decoration: none; 
            font-weight: 500; 
            transition: background-color 0.2s ease, color 0.2s ease; 
            border-left: 4px solid transparent; 
        }

        .sidebar-nav a:hover {
            background-color: #eef5ff;
            color: var(--primary-color);
            border-left-color: var(--primary-color);
        }
        
        .sidebar-nav a.active { 
            background-color: #eef5ff; 
            color: var(--primary-color); 
            border-left-color: var(--primary-color);
            font-weight: 600;
        }

        .sidebar-nav a i { 
            margin-right: 15px; 
            width: 20px;
            text-align: center;
        }
        /* ### END: SIDEBAR STYLES ### */
        
        /* ### START: LOGOUT STYLES ### */
        .sidebar-footer {
            padding: 20px 25px;
            border-top: 1px solid var(--border-color);
        }

        .logout-link {
            display: flex;
            align-items: center;
            color: var(--primary-color); /* MODIFIED: Changed from --danger-color to --primary-color */
            text-decoration: none;
            font-weight: 500;
            transition: color 0.2s ease;
        }

        .logout-link:hover {
            color: #0056b3; /* MODIFIED: Darker blue for hover effect */
        }

        .logout-link i {
            margin-right: 15px;
            width: 20px;
            text-align: center;
        }
        /* ### END: LOGOUT STYLES ### */

        .main-content { flex-grow: 1; padding: 30px; overflow-y: auto; }
        .header-card { background-image: url("{{ url_for('static', filename='Images/image.png') }}"); background-size: cover; background-position: center; border-radius: 12px; padding: 40px; color: var(--white); text-align: center; margin-bottom: 40px; position: relative; overflow: hidden; box-shadow: var(--shadow); }
        .header-card::before { content: ''; position: absolute; top: 0; left: 0; right: 0; bottom: 0; background: linear-gradient(rgba(0,0,0,0.4), rgba(0,0,0,0.6)); z-index: 1; }
        .header-card-content { position: relative; z-index: 2; }
        .header-card h2 { font-size: 2.5rem; font-weight: 700; margin-bottom: 15px; }
        .header-card p { font-size: 1.1rem; line-height: 1.6; max-width: 600px; margin: 0 auto; }
        .plan-trip-section { background-color: var(--white); border-radius: 12px; padding: 30px; margin-bottom: 40px; box-shadow: var(--shadow); }
        .plan-trip-section h3 { font-size: 1.8rem; font-weight: 600; margin-bottom: 25px; color: var(--dark-text); }
        .form-row { display: flex; gap: 20px; align-items: flex-end; margin-bottom: 20px; flex-wrap: wrap; }
        .form-group { flex: 1; display: flex; flex-direction: column; min-width: 200px;}
        .form-group label { font-weight: 500; margin-bottom: 8px; color: var(--secondary-color); }
        .form-group select { width: 100%; padding: 10px 15px; border: 1px solid var(--border-color); border-radius: 8px; font-size: 1rem; background-color: var(--light-bg); appearance: none; -webkit-appearance: none; -moz-appearance: none; background-image: url('data:image/svg+xml;utf8,<svg fill="currentColor" viewBox="0 0 20 20" xmlns="http://www.w3.org/2000/svg"><path fill-rule="evenodd" d="M5.293 7.293a1 1 0 011.414 0L10 10.586l3.293-3.293a1 1 0 111.414 1.414l-4 4a1 1 0 01-1.414 0l-4-4a1 1 0 010-1.414z" clip-rule="evenodd"></path></svg>'); background-repeat: no-repeat; background-position: right 15px center; background-size: 1.2em; }
        .btn-primary { background-color: var(--primary-color); color: var(--white); padding: 12px 25px; border: none; border-radius: 8px; cursor: pointer; font-size: 1rem; font-weight: 600; transition: background-color 0.2s ease; white-space: nowrap; }
        .btn-primary:hover { background-color: #0056b3; }
        
        .route-layout { display: flex; gap: 30px; flex-wrap: wrap; }
        #map { height: 500px; flex: 1; min-width: 300px; border-radius: 8px; border: 1px solid var(--border-color); z-index: 1; }
        #route-details { flex: 1; min-width: 300px; }
        .leaflet-routing-container { display: none !important; }
        .suggested-destinations { margin-top: 40px; }
        .suggested-destinations h3 { font-size: 1.8rem; font-weight: 600; margin-bottom: 25px; color: var(--dark-text); }
        .status-badge { display: inline-block; padding: 6px 12px; border-radius: 20px; font-size: 0.85rem; font-weight: 600; margin-right: 10px; }
        .status-badge.safe, .status-badge.status-safe { background-color: var(--success-color); color: var(--white); }
        .status-badge.caution { background-color: var(--warning-color); color: var(--dark-text); }
        .status-badge.unsafe { background-color: var(--danger-color); color: var(--white); }
        .generated-route-section { background-color: var(--white); border-radius: 12px; padding: 30px; margin-bottom: 40px; box-shadow: var(--shadow); display: none; }
        .generated-route-section.active { display: block; }
        .route-header { display: flex; align-items: center; margin-bottom: 25px; color: var(--success-color); font-size: 1.5rem; font-weight: 600; }
        .route-header i { margin-right: 10px; }
        .route-card { background-color: var(--light-bg); border-radius: 10px; padding: 20px; margin-bottom: 25px; border: 1px solid var(--border-color); }
        .route-card h4 { font-size: 1.2rem; font-weight: 600; margin-top: 0; margin-bottom: 15px; color: var(--dark-text); }
        .route-summary-details p { margin: 5px 0; font-size: 0.95rem; }
        .route-summary-details strong { color: var(--dark-text); }
        .weather-alert-card { background-color: #fff3cd; border-left: 5px solid #ffc107; border-radius: 8px; padding: 15px 20px; margin-bottom: 15px; display: flex; align-items: flex-start; }
        .weather-alert-card i { color: #ffc107; font-size: 1.5rem; margin-right: 15px; }
        .weather-alert-card h5 { font-size: 1.1rem; font-weight: 600; margin-top: 0; margin-bottom: 5px; color: #856404; }
        .weather-alert-card p, .weather-alert-card span { font-size: 0.9rem; color: #856404; margin-bottom: 5px; }
        .tip-card { background-color: #d4edda; border-left: 5px solid #28a745; border-radius: 8px; padding: 15px 20px; display: flex; align-items: flex-start; margin-top: 25px; }
        .tip-card i { color: #28a745; font-size: 1.5rem; margin-right: 15px; }
        .tip-card p { font-size: 0.95rem; color: #155724; margin: 0; }
        .stop-card { flex: 1; min-width: 250px; background-color: #f8f9fa; border-radius: 10px; padding: 15px; border: 1px solid #e9ecef; display: flex; flex-direction: column; justify-content: space-between; }
        .stop-card h5 { font-size: 1.1rem; font-weight: 600; margin-top: 0; margin-bottom: 5px; color: var(--dark-text); }
        .stop-card p { font-size: 0.9rem; margin-bottom: 5px; }
        .stop-card .status-badge { margin-top: 10px; margin-right: 0; }
        .recommended-stops { display: flex; gap: 20px; margin-top: 20px; flex-wrap: wrap; }

        /* ### START: AI CHATBOT STYLES ### */
        .chat-toggle-button { position: fixed; bottom: 30px; right: 30px; width: 60px; height: 60px; background-color: var(--primary-color); color: white; border-radius: 50%; border: none; display: flex; justify-content: center; align-items: center; font-size: 24px; box-shadow: 0 4px 12px rgba(0,0,0,0.15); cursor: pointer; transition: transform 0.2s ease; z-index: 1000; }
        .chat-toggle-button:hover { transform: scale(1.1); }
        .chat-popup { display: none; position: fixed; bottom: 100px; right: 30px; width: 350px; height: 450px; background-color: var(--white); border-radius: 12px; box-shadow: 0 5px 15px rgba(0,0,0,0.2); flex-direction: column; overflow: hidden; z-index: 1000; }
        .chat-popup.active { display: flex; }
        .chat-header { background-color: var(--primary-color); color: var(--white); padding: 15px; font-weight: 600; text-align: center; }
        .chat-messages { flex-grow: 1; padding: 15px; overflow-y: auto; display: flex; flex-direction: column; gap: 10px; }
        .message { max-width: 80%; padding: 10px 15px; border-radius: 18px; line-height: 1.4; }
        .user-message { background-color: #eef5ff; color: var(--dark-text); align-self: flex-end; border-bottom-right-radius: 4px; }
        .bot-message { background-color: var(--light-bg); border: 1px solid var(--border-color); align-self: flex-start; border-bottom-left-radius: 4px; }
        .bot-message ul, .bot-message ol { padding-left: 20px; margin-top: 5px; }
        .bot-message li { margin-bottom: 5px; }
        .chat-form { display: flex; padding: 10px; border-top: 1px solid var(--border-color); }
        .chat-form input { flex-grow: 1; border: none; padding: 10px; font-size: 1rem; background: transparent; }
        .chat-form input:focus { outline: none; }
        .chat-form button { background: none; border: none; color: var(--primary-color); font-size: 1.2rem; cursor: pointer; padding: 0 10px; }
        /* ### END: AI CHATBOT STYLES ### */
    </style>
</head>
<body>
    <div class="sidebar">
        <div>
            <div class="sidebar-header">
                Safe Route
            </div>
            <nav class="sidebar-nav">
                <ul>
                    <li><a href="#" class="active"><i class="fas fa-home"></i> Home</a></li>
                    <li><a href="#"><i class="fas fa-search"></i> Search Destination</a></li>
                    <li><a href="#"><i class="fas fa-history"></i> Previous Routes</a></li>
                    <li><a href="#"><i class="fas fa-heart"></i> Favorite</a></li>
                </ul>
            </nav>
        </div>

        <div class="sidebar-footer">
            <a href="{{ url_for('auth.logout') }}" class="logout-link">
                <i class="fas fa-sign-out-alt"></i> Logout
            </a>
        </div>
    </div>

    <div class="main-content">
        <div class="header-card">
            <div class="header-card-content">
                <h2>Plan Your Perfect Trip</h2>
                <p>Enter your details below to generate a safe and scenic route for your next adventure in Kerala.</p>
            </div>
        </div>

        <div class="plan-trip-section">
            <h3>Plan Your Safe Trip</h3>
            <form id="planTripForm">
                <div class="form-row">
                    <div class="form-group">
                        <label for="sourceDistrict">Source District:</label>
                        <select id="sourceDistrict" name="sourceDistrict" required>
                            <option value="">Choose...</option>
                            {% for district in districts %}<option value="{{ district }}">{{ district }}</option>{% endfor %}
                        </select>
                    </div>
                    <div class="form-group">
                        <label for="destinationDistrict">Destination District:</label>
                        <select id="destinationDistrict" name="destinationDistrict" required>
                            <option value="">Choose...</option>
                            {% for district in districts %}<option value="{{ district }}">{{ district }}</option>{% endfor %}
                        </select>
                    </div>
                    <div class="form-group">
                        <label for="interest">Interest:</label>
                        <select id="interest" name="interest" required> <!-- Made interest required -->
                            <option value="">Choose...</option>
                            {% for interest in interests %}
                            <option value="{{ interest }}">{{ interest | capitalize }}</option>
                            {% endfor %}
                        </select>
                    </div>
=======
{% extends "user/user_layout.html" %}

{% block user_title %}User Dashboard{% endblock %}

{% block extra_styles %}
<style>
    /* All the specific styles for the dashboard content are kept here */
    .header-card { background-image: url("{{ url_for('static', filename='Images/image.png') }}"); background-size: cover; background-position: center; border-radius: 12px; padding: 40px; color: var(--white); text-align: center; margin-bottom: 40px; position: relative; overflow: hidden; box-shadow: var(--shadow); }
    .header-card::before { content: ''; position: absolute; top: 0; left: 0; right: 0; bottom: 0; background: linear-gradient(rgba(0,0,0,0.4), rgba(0,0,0,0.6)); z-index: 1; }
    .header-card-content { position: relative; z-index: 2; }
    .header-card h2 { font-size: 2.5rem; font-weight: 700; margin-bottom: 15px; }
    .header-card p { font-size: 1.1rem; line-height: 1.6; max-width: 600px; margin: 0 auto; }
    .plan-trip-section { background-color: var(--white); border-radius: 12px; padding: 30px; margin-bottom: 40px; box-shadow: var(--shadow); }
    .plan-trip-section h3 { font-size: 1.8rem; font-weight: 600; margin-bottom: 25px; color: var(--dark-text); }
    .form-row { display: flex; gap: 20px; align-items: flex-end; margin-bottom: 20px; flex-wrap: wrap; }
    .form-group { flex: 1; display: flex; flex-direction: column; min-width: 200px;}
    .form-group label { font-weight: 500; margin-bottom: 8px; color: var(--secondary-color); }
    .form-group select { width: 100%; padding: 10px 15px; border: 1px solid var(--border-color); border-radius: 8px; font-size: 1rem; background-color: var(--light-bg); appearance: none; -webkit-appearance: none; -moz-appearance: none; background-image: url('data:image/svg+xml;utf8,<svg fill="currentColor" viewBox="0 0 20 20" xmlns="http://www.w3.org/2000/svg"><path fill-rule="evenodd" d="M5.293 7.293a1 1 0 011.414 0L10 10.586l3.293-3.293a1 1 0 111.414 1.414l-4 4a1 1 0 01-1.414 0l-4-4a1 1 0 010-1.414z" clip-rule="evenodd"></path></svg>'); background-repeat: no-repeat; background-position: right 15px center; background-size: 1.2em; }
    .btn-primary { background-color: var(--primary-color); color: var(--white); padding: 12px 25px; border: none; border-radius: 8px; cursor: pointer; font-size: 1rem; font-weight: 600; transition: background-color 0.2s ease; white-space: nowrap; }
    .btn-primary:hover { background-color: #0056b3; }
    .route-layout { display: flex; gap: 30px; flex-wrap: wrap; }
    #map { height: 500px; flex: 1; min-width: 300px; border-radius: 8px; border: 1px solid var(--border-color); z-index: 1; }
    #route-details { flex: 1; min-width: 300px; }
    .leaflet-routing-container { display: none !important; }
    .status-badge { display: inline-block; padding: 6px 12px; border-radius: 20px; font-size: 0.85rem; font-weight: 600; margin-right: 10px; }
    .status-badge.safe, .status-badge.status-safe { background-color: var(--success-color); color: var(--white); }
    .status-badge.caution { background-color: var(--warning-color); color: var(--dark-text); }
    .status-badge.unsafe { background-color: var(--danger-color); color: var(--white); }
    .generated-route-section { background-color: var(--white); border-radius: 12px; padding: 30px; margin-bottom: 40px; box-shadow: var(--shadow); display: none; }
    .generated-route-section.active { display: block; }
    .route-header { display: flex; align-items: center; margin-bottom: 25px; color: var(--success-color); font-size: 1.5rem; font-weight: 600; }
    .route-header i { margin-right: 10px; }
    .route-card { background-color: var(--light-bg); border-radius: 10px; padding: 20px; margin-bottom: 25px; border: 1px solid var(--border-color); }
    .route-card h4 { font-size: 1.2rem; font-weight: 600; margin-top: 0; margin-bottom: 15px; color: var(--dark-text); }
    .route-summary-details p { margin: 5px 0; font-size: 0.95rem; }
    .route-summary-details strong { color: var(--dark-text); }
    .tip-card { background-color: #d4edda; border-left: 5px solid #28a745; border-radius: 8px; padding: 15px 20px; display: flex; align-items: flex-start; margin-top: 25px; }
    .tip-card i { color: #28a745; font-size: 1.5rem; margin-right: 15px; }
    .tip-card p { font-size: 0.95rem; color: #155724; margin: 0; }
    .stop-card { flex: 1; min-width: 250px; background-color: #f8f9fa; border-radius: 10px; padding: 15px; border: 1px solid #e9ecef; display: flex; flex-direction: column; justify-content: space-between; }
    .stop-card h5 { font-size: 1.1rem; font-weight: 600; margin-top: 0; margin-bottom: 5px; color: var(--dark-text); }
    .stop-card p { font-size: 0.9rem; margin-bottom: 5px; }
    .stop-card .status-badge { margin-top: 10px; margin-right: 0; }
    .recommended-stops { display: flex; gap: 20px; margin-top: 20px; flex-wrap: wrap; }
</style>
{% endblock %}


{% block user_content %}
    <div class="header-card">
        <div class="header-card-content">
            <h2>Plan Your Perfect Trip</h2>
            <p>Enter your details below to generate a safe and scenic route for your next adventure in Kerala.</p>
        </div>
    </div>

    <div class="plan-trip-section">
        <h3>Plan Your Safe Trip</h3>
        <form id="planTripForm">
            <div class="form-row">
                <div class="form-group">
                    <label for="sourceDistrict">Source District:</label>
                    <select id="sourceDistrict" name="sourceDistrict" required>
                        <option value="">Choose...</option>
                        {% for district in districts %}<option value="{{ district }}">{{ district }}</option>{% endfor %}
                    </select>
>>>>>>> 5ee93a7b
                </div>
                <div class="form-group">
                    <label for="destinationDistrict">Destination District:</label>
                    <select id="destinationDistrict" name="destinationDistrict" required>
                        <option value="">Choose...</option>
                        {% for district in districts %}<option value="{{ district }}">{{ district }}</option>{% endfor %}
                    </select>
                </div>
                <div class="form-group">
                    <label for="interest">Interest:</label>
                    <select id="interest" name="interest" required>
                        <option value="">Choose...</option>
                        {% for interest in interests %}
                        <option value="{{ interest }}">{{ interest | capitalize }}</option>
                        {% endfor %}
                    </select>
                </div>
<<<<<<< HEAD
            </form>
        </div>

        <div id="generatedRouteSection" class="generated-route-section"></div>

        <div class="suggested-destinations">
            <!-- Suggested destinations content is populated by the backend -->
        </div>
    </div>
    
    <!-- ### START: AI CHATBOT HTML ### -->
    <div class="chatbot-container">
        <button class="chat-toggle-button" id="chat-toggle">
            <i class="fas fa-comment-dots"></i>
        </button>
        <div class="chat-popup" id="chat-popup">
            <div class="chat-header">Travel Assistant</div>
            <div class="chat-messages" id="chat-messages">
                <div class="message bot-message">Hi! How can I help you plan your safe trip in Kerala today?</div>
=======
>>>>>>> 5ee93a7b
            </div>
            
            <div class="form-row">
                <div class="form-group">
                    <label for="budget">Budget (₹):</label>
                    <select id="budget" name="budget" required>
                        <option value="">Choose...</option>
                        <option value="5000">₹5,000</option>
                        <option value="10000">₹10,000</option>
                        <option value="15000">₹15,000</option>
                        <option value="20000">₹20,000+</option>
                    </select>
                </div>
                 <button type="submit" class="btn-primary" id="generateBtn">
                    <span id="btn-text">Generate Safe Route</span>
                    <span id="btn-spinner" style="display:none"><i class="fas fa-spinner fa-spin"></i> Generating...</span>
                </button>
            </div>
        </form>
    </div>
<<<<<<< HEAD
    <!-- ### END: AI CHATBOT HTML ### -->
    
=======

    <div id="generatedRouteSection" class="generated-route-section"></div>
{% endblock %}


{% block extra_scripts %}
>>>>>>> 5ee93a7b
<script src="https://unpkg.com/leaflet@1.9.4/dist/leaflet.js"></script>
<script src="https://unpkg.com/leaflet-routing-machine@latest/dist/leaflet-routing-machine.js"></script>

<!-- ### START: THIS ENTIRE SCRIPT BLOCK WAS MISSING ### -->
<script>
let leafletMap;
<<<<<<< HEAD
let currentRouteData = null; // Store route data to re-render stops if needed

const districtCoordinates = {
    'Thiruvananthapuram': { lat: 8.5241, lng: 76.9366 }, 'Kollam': { lat: 8.8932, lng: 76.6141 }, 'Pathanamthitta': { lat: 9.2648, lng: 76.7870 }, 'Alappuzha': { lat: 9.4981, lng: 76.3388 }, 'Kottayam': { lat: 9.5916, lng: 76.5222 }, 'Idukki': { lat: 9.8392, lng: 76.9746 }, 'Ernakulam': { lat: 9.9816, lng: 76.2996 }, 'Thrissur': { lat: 10.5276, lng: 76.2144 }, 'Palakkad': { lat: 10.7867, lng: 76.6548 }, 'Malappuram': { lat: 11.0736, lng: 76.0742 }, 'Kozhikode': { lat: 11.2588, lng: 75.7804 }, 'Wayanad': { lat: 11.6854, lng: 76.1320 }, 'Kannur': { lat: 11.8745, lng: 75.3704 }, 'Kasaragod': { lat: 12.5002, lng: 74.9896 }
};
=======
const districtCoordinates = { 'Thiruvananthapuram': { lat: 8.5241, lng: 76.9366 }, 'Kollam': { lat: 8.8932, lng: 76.6141 }, 'Pathanamthitta': { lat: 9.2648, lng: 76.7870 }, 'Alappuzha': { lat: 9.4981, lng: 76.3388 }, 'Kottayam': { lat: 9.5916, lng: 76.5222 }, 'Idukki': { lat: 9.8392, lng: 76.9746 }, 'Ernakulam': { lat: 9.9816, lng: 76.2996 }, 'Thrissur': { lat: 10.5276, lng: 76.2144 }, 'Palakkad': { lat: 10.7867, lng: 76.6548 }, 'Malappuram': { lat: 11.0736, lng: 76.0742 }, 'Kozhikode': { lat: 11.2588, lng: 75.7804 }, 'Wayanad': { lat: 11.6854, lng: 76.1320 }, 'Kannur': { lat: 11.8745, lng: 75.3704 }, 'Kasaragod': { lat: 12.5002, lng: 74.9896 } };
>>>>>>> 5ee93a7b

document.getElementById('planTripForm').addEventListener('submit', async function(event) {
    event.preventDefault(); // This is the crucial line that stops the page from reloading
    const source = document.getElementById('sourceDistrict').value;
    const destination = document.getElementById('destinationDistrict').value;
    const budget = document.getElementById('budget').value;
    const interest = document.getElementById('interest').value;
<<<<<<< HEAD
    if (!source || !destination || !budget || !interest) { alert('Please fill out all fields.'); return; }
    if (source === destination) { alert('Source and Destination cannot be the same.'); return; }
    
=======

    if (!source || !destination || !budget || !interest) {
        alert('Please fill out all fields.');
        return;
    }
    if (source === destination) {
        alert('Source and Destination cannot be the same.');
        return;
    }

>>>>>>> 5ee93a7b
    const generateBtn = document.getElementById('generateBtn');
    const btnText = document.getElementById('btn-text');
    const btnSpinner = document.getElementById('btn-spinner');
    generateBtn.disabled = true;
    btnText.style.display = 'none';
    btnSpinner.style.display = 'inline';
<<<<<<< HEAD
    
=======

>>>>>>> 5ee93a7b
    try {
        const response = await fetch('/api/generate-route', {
            method: 'POST',
            headers: { 'Content-Type': 'application/json' },
            body: JSON.stringify({ source, destination, budget, interest })
        });
        const data = await response.json();
        const routeSection = document.getElementById('generatedRouteSection');

        if (data.success) {
            currentRouteData = data.route; // Store the route data
            renderRoute(currentRouteData);
        } else {
            renderFallbackRoute(source, destination, data.message);
        }
        routeSection.classList.add('active');
        routeSection.scrollIntoView({ behavior: 'smooth' });

    } catch (error) {
        console.error('Error fetching route:', error);
        alert('An error occurred while generating the route. Please try again.');
    } finally {
        generateBtn.disabled = false;
        btnText.style.display = 'inline';
        btnSpinner.style.display = 'none';
    }
});

<<<<<<< HEAD
function initMapAndRoute(source, destination, isFallback = false) {
    if (leafletMap) { leafletMap.remove(); } // Clean up previous map instance
    
    const sourceCoords = districtCoordinates[source];
    const destCoords = districtCoordinates[destination];
    if (!sourceCoords || !destCoords) { 
        document.getElementById("map").innerHTML = "<p>Could not find coordinates for the selected districts.</p>"; 
        return; 
    }
    
    leafletMap = L.map('map').setView([10.8505, 76.2711], 7);
    L.tileLayer('https://{s}.tile.openstreetmap.org/{z}/{x}/{y}.png', { attribution: '&copy; <a href="https://www.openstreetmap.org/copyright">OpenStreetMap</a> contributors' }).addTo(leafletMap);
    
    const routingControl = L.Routing.control({
=======
function initMapAndRoute(source, destination) {
    if (leafletMap) {
        leafletMap.remove();
    }
    const sourceCoords = districtCoordinates[source];
    const destCoords = districtCoordinates[destination];
    if (!sourceCoords || !destCoords) {
        document.getElementById("map").innerHTML = "<p>Could not find coordinates for the selected districts.</p>";
        return;
    }
    leafletMap = L.map('map').setView([10.8505, 76.2711], 7);
    L.tileLayer('https://{s}.tile.openstreetmap.org/{z}/{x}/{y}.png', {
        attribution: '&copy; <a href="https://www.openstreetmap.org/copyright">OpenStreetMap</a> contributors'
    }).addTo(leafletMap);
    L.Routing.control({
>>>>>>> 5ee93a7b
        waypoints: [ L.latLng(sourceCoords.lat, sourceCoords.lng), L.latLng(destCoords.lat, destCoords.lng) ],
        routeWhileDragging: false, 
        addWaypoints: false, 
        draggableWaypoints: false,
        lineOptions: { styles: [{ color: 'var(--primary-color)', opacity: 0.8, weight: 6 }] }
    }).addTo(leafletMap);

    // Only process route details if it's not a fallback route
    if (!isFallback) {
        routingControl.on('routesfound', function(e) {
            const routes = e.routes;
            if (routes && routes.length > 0) {
                const summary = routes[0].summary;
                const totalDistanceMeters = summary.totalDistance;
                const totalDistanceKm = (totalDistanceMeters / 1000).toFixed(1); // Round to 1 decimal place
                const totalTimeSeconds = summary.totalTime;
                
                // Estimate travel cost (e.g., ₹15 per km for a basic car trip)
                const costPerKm = 15; 
                const estimatedTravelCost = (totalDistanceKm * costPerKm).toLocaleString('en-IN', {
                    style: 'currency',
                    currency: 'INR',
                    maximumFractionDigits: 0
                });

                updateRouteSummaryWithTravelDetails(totalDistanceKm, estimatedTravelCost, totalTimeSeconds);
                
                // Adjust stop budgets based on the calculated distance
                adjustStopBudgets(totalDistanceKm); 
            } else {
                 console.warn("No routes found by Leaflet Routing Machine.");
                 updateRouteSummaryWithTravelDetails('N/A', 'N/A'); // Indicate no route info
            }
        }).on('routingerror', function(e) {
            console.error('Leaflet Routing Error:', e.error.message);
            updateRouteSummaryWithTravelDetails('Error', 'Error'); // Indicate error
        });
    }
}

/**
 * Updates the route summary card with calculated travel distance and cost.
 * This is called after Leaflet Routing Machine finds a route.
 * @param {number} distanceKm The total distance in kilometers.
 * @param {string} estimatedCost The estimated travel cost, formatted.
 * @param {number} totalTimeSeconds The total travel time in seconds.
 */
function updateRouteSummaryWithTravelDetails(distanceKm, estimatedCost, totalTimeSeconds) {
    const routeSummaryDetails = document.querySelector('.route-summary-details');
    if (routeSummaryDetails) {
        let distanceP = routeSummaryDetails.querySelector('#route-distance');
        if (!distanceP) {
            distanceP = document.createElement('p');
            distanceP.id = 'route-distance';
            // Insert after interest or overall safety, adjust as needed
            const interestP = routeSummaryDetails.querySelector('p:nth-child(2)'); // Assuming interest is the second <p>
            if (interestP) {
                interestP.after(distanceP);
            } else {
                routeSummaryDetails.appendChild(distanceP);
            }
        }
        distanceP.innerHTML = `Distance: <strong>${distanceKm} km</strong>`;

        let costP = routeSummaryDetails.querySelector('#route-cost');
        if (!costP) {
            costP = document.createElement('p');
            costP.id = 'route-cost';
            distanceP.after(costP); // Insert after distance
        }
        costP.innerHTML = `Est. Travel Cost: <strong>${estimatedCost}</strong>`;
        
        // Optional: Add estimated travel time
        let timeP = routeSummaryDetails.querySelector('#route-time');
        if (!timeP) {
            timeP = document.createElement('p');
            timeP.id = 'route-time';
            costP.after(timeP); // Insert after cost
        }
        if (totalTimeSeconds) {
            const hours = Math.floor(totalTimeSeconds / 3600);
            const minutes = Math.round((totalTimeSeconds % 3600) / 60);
            let timeString = '';
            if (hours > 0) timeString += `${hours}h `;
            if (minutes > 0 || hours === 0) timeString += `${minutes}m`; // Show minutes even if 0 if hours are 0
            if (timeString) timeP.innerHTML = `Est. Travel Time: <strong>${timeString.trim()}</strong>`;
            else timeP.innerHTML = `Est. Travel Time: <strong>N/A</strong>`;
        } else {
            timeP.innerHTML = `Est. Travel Time: <strong>N/A</strong>`;
        }
    }
}

<<<<<<< HEAD

/**
 * Dynamically adjusts the displayed budget for recommended stops based on total trip distance.
 * @param {number} distanceInKm The total distance of the trip.
 */
function adjustStopBudgets(distanceInKm) {
    const budgetElements = document.querySelectorAll('.stop-budget');
    if (budgetElements.length === 0 || !currentRouteData || !currentRouteData.stops) return; // No stops or route data to adjust

    let budgetMultiplier = 1.0; // Default for medium trips
    let adjustmentNote = '';

    if (distanceInKm > 300) {
        budgetMultiplier = 0.85; // 15% reduction for long trips
        adjustmentNote = 'Reduced for long distance';
    } else if (distanceInKm < 150) {
        budgetMultiplier = 1.10; // 10% increase for short trips
        adjustmentNote = 'Increased for short distance';
    } else {
        // No adjustment needed, but we still need to display original budgets
        budgetElements.forEach((el, index) => {
             // Use original budget from currentRouteData.stops
            const originalBudget = currentRouteData.stops[index] ? currentRouteData.stops[index].budget : 0;
            if (!isNaN(originalBudget) && originalBudget > 0) {
                el.innerHTML = `Est. Budget: ₹${originalBudget.toLocaleString()}`;
            } else {
                el.innerHTML = `Est. Budget: N/A`;
            }
        });
        return; 
    }

    budgetElements.forEach((el, index) => {
        // Use original budget from currentRouteData.stops, as el.dataset.originalBudget might not be set yet
        const originalBudget = currentRouteData.stops[index] ? currentRouteData.stops[index].budget : 0; 
        
        if (!isNaN(originalBudget) && originalBudget > 0) {
            const adjustedBudget = originalBudget * budgetMultiplier;
            // Round to the nearest 50 for a cleaner look
            const finalBudget = Math.round(adjustedBudget / 50) * 50;
            
            // Update the element with the new budget and a small note
            el.innerHTML = `Est. Budget: ₹${finalBudget.toLocaleString()} <span title="${adjustmentNote}" style="font-size: 0.8em; color: var(--secondary-color); cursor: help;">(adjusted)</span>`;
        } else {
            el.innerHTML = `Est. Budget: N/A`;
        }
    });
}

=======
>>>>>>> 5ee93a7b
function renderRoute(routeData) {
    const routeSection = document.getElementById('generatedRouteSection');
    
    // Ensure stopsHTML is generated with an ID for budget paragraphs
    const stopsHTML = routeData.stops.map(stop => `
        <div class="stop-card">
            <h5>${stop.name}</h5>
            <p>${stop.type}</p>
            <p class="stop-budget" data-original-budget="${stop.budget || 0}">Est. Budget: ₹${stop.budget ? stop.budget.toLocaleString() : 'N/A'}</p>
            <span class="status-badge ${stop.safety_class}">${stop.safety_text}</span>
        </div>
    `).join('');
<<<<<<< HEAD

    const alertsHTML = routeData.alerts.length > 0 ? routeData.alerts.map(alert => `
        <div class="weather-alert-card ${alert.severity_class}">
            <i class="fas fa-exclamation-triangle"></i>
            <div>
                <h5>${alert.type} Alert</h5><p>${alert.description}</p><span>Logged on: ${alert.date}</span>
            </div>
        </div>
    `).join('') : '<p>No recent alerts for the recommended stops.</p>';

=======
    
>>>>>>> 5ee93a7b
    routeSection.innerHTML = `
        <div class="route-header"><i class="fas fa-check-square"></i> Safe Route Generated</div>
        <div class="route-layout">
            <div id="map"></div>
            <div id="route-details">
                <div class="route-card">
                    <h4>Route Summary</h4>
                    <div class="route-summary-details">
                        <p><strong>${routeData.source}</strong> <i class="fas fa-arrow-right"></i> <strong>${routeData.destination}</strong></p>
                        <p>Interest: <strong>${routeData.interest}</strong></p>
                        <!-- Placeholder for Distance, Cost, Time - will be filled by updateRouteSummaryWithTravelDetails -->
                        <span class="status-badge ${routeData.overall_safety_class}">Overall Safety: ${routeData.overall_safety_text}</span>
                    </div>
                </div>
                <div class="route-card">
                    <h4>Recommended Stop on Route</h4>
                    <div class="recommended-stops">${stopsHTML}</div>
                </div>
                <div class="tip-card"><i class="fas fa-info-circle"></i><p>${routeData.tip}</p></div>
            </div>
        </div>
    `;
    // Initialize the map, which will trigger the 'routesfound' event and update details
    setTimeout(() => { initMapAndRoute(routeData.source, routeData.destination); }, 100);
}
<<<<<<< HEAD

function renderFallbackRoute(source, destination, message) {
    const routeSection = document.getElementById('generatedRouteSection');
    const fallbackMessage = message || "We couldn't generate a full safe route with recommended stops based on your criteria. However, here is the direct route map for your reference.";

    routeSection.innerHTML = `
        <div class="route-header" style="color: var(--warning-color);"><i class="fas fa-map-signs"></i> Basic Route Map</div>
        <div class="route-layout">
            <div id="map"></div>
            <div id="route-details">
                 <div class="route-card">
                    <h4>Route Summary</h4>
                    <div class="route-summary-details">
                        <p><strong>${source}</strong> <i class="fas fa-arrow-right"></i> <strong>${destination}</strong></p>
                        <!-- No dynamic distance/cost for fallback, as no route found -->
                    </div>
                </div>
                <div class="weather-alert-card">
                    <i class="fas fa-info-circle"></i>
                    <div>
                        <h5>Note</h5>
                        <p>${fallbackMessage}</p>
                    </div>
                </div>
                 <div class="tip-card">
                    <i class="fas fa-lightbulb"></i>
                    <p>Try adjusting your criteria (e.g., budget or interest) or use our Travel Assistant chatbot for more personalized suggestions!</p>
                </div>
            </div>
        </div>
    `;
    setTimeout(() => {
        initMapAndRoute(source, destination, true); // Pass true for isFallback
    }, 100);
}

// ### JAVASCRIPT FOR CHATBOT (UNCHANGED) ###
const chatToggleButton = document.getElementById('chat-toggle');
const chatPopup = document.getElementById('chat-popup');
const chatForm = document.getElementById('chat-form');
const chatInput = document.getElementById('chat-input');
const chatMessages = document.getElementById('chat-messages');

chatToggleButton.addEventListener('click', () => {
    chatPopup.classList.toggle('active');
});

chatForm.addEventListener('submit', async (e) => {
    e.preventDefault();
    const userMessage = chatInput.value.trim();
    if (!userMessage) return;

    addMessage(userMessage, 'user');
    chatInput.value = '';

    try {
        const response = await fetch('/api/chat', {
            method: 'POST',
            headers: { 'Content-Type': 'application/json' },
            body: JSON.stringify({ message: userMessage })
        });
        const data = await response.json();
        if (data.success) {
            addMessage(data.reply, 'bot');
        } else {
            addMessage(data.error || 'Sorry, something went wrong.', 'bot');
        }
    } catch (error) {
        console.error('Chat error:', error);
        addMessage('I am unable to connect right now. Please check your connection.', 'bot');
    }
});

function addMessage(text, sender) {
    const messageElement = document.createElement('div');
    messageElement.classList.add('message', `${sender}-message`);
    if (sender === 'bot') {
        messageElement.innerHTML = marked.parse(text); // Use marked.js for bot responses
    } else {
        messageElement.textContent = text; // Keep user messages as plain text
    }
    chatMessages.appendChild(messageElement);
    chatMessages.scrollTop = chatMessages.scrollHeight;
}
=======
>>>>>>> 5ee93a7b
</script>
<!-- ### END: THIS ENTIRE SCRIPT BLOCK WAS MISSING ### -->
{% endblock %}<|MERGE_RESOLUTION|>--- conflicted
+++ resolved
@@ -1,4 +1,4 @@
-<<<<<<< HEAD
+
 <!DOCTYPE html>
 <html lang="en">
 <head>
@@ -249,7 +249,7 @@
                             {% endfor %}
                         </select>
                     </div>
-=======
+
 {% extends "user/user_layout.html" %}
 
 {% block user_title %}User Dashboard{% endblock %}
@@ -316,7 +316,6 @@
                         <option value="">Choose...</option>
                         {% for district in districts %}<option value="{{ district }}">{{ district }}</option>{% endfor %}
                     </select>
->>>>>>> 5ee93a7b
                 </div>
                 <div class="form-group">
                     <label for="destinationDistrict">Destination District:</label>
@@ -334,7 +333,7 @@
                         {% endfor %}
                     </select>
                 </div>
-<<<<<<< HEAD
+
             </form>
         </div>
 
@@ -354,8 +353,7 @@
             <div class="chat-header">Travel Assistant</div>
             <div class="chat-messages" id="chat-messages">
                 <div class="message bot-message">Hi! How can I help you plan your safe trip in Kerala today?</div>
-=======
->>>>>>> 5ee93a7b
+
             </div>
             
             <div class="form-row">
@@ -376,32 +374,26 @@
             </div>
         </form>
     </div>
-<<<<<<< HEAD
-    <!-- ### END: AI CHATBOT HTML ### -->
-    
-=======
+
 
     <div id="generatedRouteSection" class="generated-route-section"></div>
 {% endblock %}
 
 
 {% block extra_scripts %}
->>>>>>> 5ee93a7b
 <script src="https://unpkg.com/leaflet@1.9.4/dist/leaflet.js"></script>
 <script src="https://unpkg.com/leaflet-routing-machine@latest/dist/leaflet-routing-machine.js"></script>
 
 <!-- ### START: THIS ENTIRE SCRIPT BLOCK WAS MISSING ### -->
 <script>
 let leafletMap;
-<<<<<<< HEAD
 let currentRouteData = null; // Store route data to re-render stops if needed
 
 const districtCoordinates = {
     'Thiruvananthapuram': { lat: 8.5241, lng: 76.9366 }, 'Kollam': { lat: 8.8932, lng: 76.6141 }, 'Pathanamthitta': { lat: 9.2648, lng: 76.7870 }, 'Alappuzha': { lat: 9.4981, lng: 76.3388 }, 'Kottayam': { lat: 9.5916, lng: 76.5222 }, 'Idukki': { lat: 9.8392, lng: 76.9746 }, 'Ernakulam': { lat: 9.9816, lng: 76.2996 }, 'Thrissur': { lat: 10.5276, lng: 76.2144 }, 'Palakkad': { lat: 10.7867, lng: 76.6548 }, 'Malappuram': { lat: 11.0736, lng: 76.0742 }, 'Kozhikode': { lat: 11.2588, lng: 75.7804 }, 'Wayanad': { lat: 11.6854, lng: 76.1320 }, 'Kannur': { lat: 11.8745, lng: 75.3704 }, 'Kasaragod': { lat: 12.5002, lng: 74.9896 }
 };
-=======
 const districtCoordinates = { 'Thiruvananthapuram': { lat: 8.5241, lng: 76.9366 }, 'Kollam': { lat: 8.8932, lng: 76.6141 }, 'Pathanamthitta': { lat: 9.2648, lng: 76.7870 }, 'Alappuzha': { lat: 9.4981, lng: 76.3388 }, 'Kottayam': { lat: 9.5916, lng: 76.5222 }, 'Idukki': { lat: 9.8392, lng: 76.9746 }, 'Ernakulam': { lat: 9.9816, lng: 76.2996 }, 'Thrissur': { lat: 10.5276, lng: 76.2144 }, 'Palakkad': { lat: 10.7867, lng: 76.6548 }, 'Malappuram': { lat: 11.0736, lng: 76.0742 }, 'Kozhikode': { lat: 11.2588, lng: 75.7804 }, 'Wayanad': { lat: 11.6854, lng: 76.1320 }, 'Kannur': { lat: 11.8745, lng: 75.3704 }, 'Kasaragod': { lat: 12.5002, lng: 74.9896 } };
->>>>>>> 5ee93a7b
+
 
 document.getElementById('planTripForm').addEventListener('submit', async function(event) {
     event.preventDefault(); // This is the crucial line that stops the page from reloading
@@ -409,11 +401,11 @@
     const destination = document.getElementById('destinationDistrict').value;
     const budget = document.getElementById('budget').value;
     const interest = document.getElementById('interest').value;
-<<<<<<< HEAD
+
     if (!source || !destination || !budget || !interest) { alert('Please fill out all fields.'); return; }
     if (source === destination) { alert('Source and Destination cannot be the same.'); return; }
     
-=======
+
 
     if (!source || !destination || !budget || !interest) {
         alert('Please fill out all fields.');
@@ -424,18 +416,13 @@
         return;
     }
 
->>>>>>> 5ee93a7b
+
     const generateBtn = document.getElementById('generateBtn');
     const btnText = document.getElementById('btn-text');
     const btnSpinner = document.getElementById('btn-spinner');
     generateBtn.disabled = true;
     btnText.style.display = 'none';
     btnSpinner.style.display = 'inline';
-<<<<<<< HEAD
-    
-=======
-
->>>>>>> 5ee93a7b
     try {
         const response = await fetch('/api/generate-route', {
             method: 'POST',
@@ -464,7 +451,6 @@
     }
 });
 
-<<<<<<< HEAD
 function initMapAndRoute(source, destination, isFallback = false) {
     if (leafletMap) { leafletMap.remove(); } // Clean up previous map instance
     
@@ -479,7 +465,7 @@
     L.tileLayer('https://{s}.tile.openstreetmap.org/{z}/{x}/{y}.png', { attribution: '&copy; <a href="https://www.openstreetmap.org/copyright">OpenStreetMap</a> contributors' }).addTo(leafletMap);
     
     const routingControl = L.Routing.control({
-=======
+
 function initMapAndRoute(source, destination) {
     if (leafletMap) {
         leafletMap.remove();
@@ -495,7 +481,7 @@
         attribution: '&copy; <a href="https://www.openstreetmap.org/copyright">OpenStreetMap</a> contributors'
     }).addTo(leafletMap);
     L.Routing.control({
->>>>>>> 5ee93a7b
+
         waypoints: [ L.latLng(sourceCoords.lat, sourceCoords.lng), L.latLng(destCoords.lat, destCoords.lng) ],
         routeWhileDragging: false, 
         addWaypoints: false, 
@@ -589,7 +575,6 @@
     }
 }
 
-<<<<<<< HEAD
 
 /**
  * Dynamically adjusts the displayed budget for recommended stops based on total trip distance.
@@ -639,8 +624,6 @@
     });
 }
 
-=======
->>>>>>> 5ee93a7b
 function renderRoute(routeData) {
     const routeSection = document.getElementById('generatedRouteSection');
     
@@ -653,7 +636,6 @@
             <span class="status-badge ${stop.safety_class}">${stop.safety_text}</span>
         </div>
     `).join('');
-<<<<<<< HEAD
 
     const alertsHTML = routeData.alerts.length > 0 ? routeData.alerts.map(alert => `
         <div class="weather-alert-card ${alert.severity_class}">
@@ -664,9 +646,6 @@
         </div>
     `).join('') : '<p>No recent alerts for the recommended stops.</p>';
 
-=======
-    
->>>>>>> 5ee93a7b
     routeSection.innerHTML = `
         <div class="route-header"><i class="fas fa-check-square"></i> Safe Route Generated</div>
         <div class="route-layout">
@@ -692,7 +671,6 @@
     // Initialize the map, which will trigger the 'routesfound' event and update details
     setTimeout(() => { initMapAndRoute(routeData.source, routeData.destination); }, 100);
 }
-<<<<<<< HEAD
 
 function renderFallbackRoute(source, destination, message) {
     const routeSection = document.getElementById('generatedRouteSection');
@@ -777,8 +755,6 @@
     chatMessages.appendChild(messageElement);
     chatMessages.scrollTop = chatMessages.scrollHeight;
 }
-=======
->>>>>>> 5ee93a7b
 </script>
 <!-- ### END: THIS ENTIRE SCRIPT BLOCK WAS MISSING ### -->
 {% endblock %}