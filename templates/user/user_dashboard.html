{% extends "user/user_layout.html" %}

{% block user_title %}User Dashboard{% endblock %}

{% block extra_styles %}
<style>
<<<<<<< HEAD
=======
    /* --- GENERAL STYLES --- */
>>>>>>> 39fe5689
    .header-card { background-image: url("{{ url_for('static', filename='Images/image.png') }}"); background-size: cover; background-position: center; border-radius: 12px; padding: 40px; color: var(--white); text-align: center; margin-bottom: 40px; position: relative; overflow: hidden; box-shadow: var(--shadow); }
    .header-card::before { content: ''; position: absolute; top: 0; left: 0; right: 0; bottom: 0; background: linear-gradient(rgba(0,0,0,0.4), rgba(0,0,0,0.6)); z-index: 1; }
    .header-card-content { position: relative; z-index: 2; }
    .header-card h2 { font-size: 2.5rem; font-weight: 700; margin-bottom: 15px; }
    .header-card p { font-size: 1.1rem; line-height: 1.6; max-width: 600px; margin: 0 auto; }
    .leaflet-routing-container { display: none !important; }

    /* --- REVAMPED PLANNING SECTION --- */
    .plan-trip-section { background-color: var(--white); border-radius: 16px; padding: 40px; margin-bottom: 40px; box-shadow: 0 4px 12px rgba(0,0,0,0.05); text-align: center; }
    .plan-trip-section h3 { font-size: 2rem; font-weight: 600; margin-bottom: 30px; color: var(--dark-text); }
    .form-row { display: flex; gap: 25px; align-items: flex-end; margin-bottom: 25px; flex-wrap: wrap; justify-content: center; }
    .form-group { flex: 1; display: flex; flex-direction: column; min-width: 220px; text-align: left;}
    .form-group label { font-weight: 500; margin-bottom: 8px; color: var(--secondary-color); }
    .form-group select { width: 100%; padding: 12px 18px; border: 1px solid var(--border-color); border-radius: 8px; font-size: 1rem; background-color: var(--light-bg); appearance: none; -webkit-appearance: none; -moz-appearance: none; background-image: url('data:image/svg+xml;utf8,<svg fill="currentColor" viewBox="0 0 20 20" xmlns="http://www.w3.org/2000/svg"><path fill-rule="evenodd" d="M5.293 7.293a1 1 0 011.414 0L10 10.586l3.293-3.293a1 1 0 111.414 1.414l-4 4a1 1 0 01-1.414 0l-4-4a1 1 0 010-1.414z" clip-rule="evenodd"></path></svg>'); background-repeat: no-repeat; background-position: right 15px center; background-size: 1.2em; transition: border-color 0.2s; }
    .form-group select:focus { outline: none; border-color: var(--primary-color); }
    .btn-primary { background: linear-gradient(to right, #007bff, #0056b3); color: var(--white); padding: 14px 35px; border: none; border-radius: 8px; cursor: pointer; font-size: 1.1rem; font-weight: 600; transition: all 0.3s ease; box-shadow: 0 4px 10px rgba(0, 123, 255, 0.2); }
    .btn-primary:hover { transform: translateY(-2px); box-shadow: 0 6px 15px rgba(0, 123, 255, 0.3); }

    /* --- REVAMPED GENERATED TRIP REPORT SECTION --- */
    .generated-route-section { display: none; }
    .generated-route-section.active { display: block; }

    .trip-report-container { background-color: var(--white); border-radius: 16px; padding: 40px; box-shadow: 0 4px 12px rgba(0,0,0,0.05); }
    .report-header { text-align: center; margin-bottom: 30px; }
    .report-header h2 { font-size: 2.2rem; font-weight: 700; color: var(--dark-text); margin-bottom: 5px; }
    .report-header h2 i { color: var(--success-color); }
    .report-header p { font-size: 1.1rem; color: var(--secondary-color); margin-top: 0; }

    /* AI Prediction Card */
    .prediction-card { background-color: #fffbeb; border-left: 5px solid #f59e0b; border-radius: 8px; padding: 25px; margin-bottom: 30px; }
    .prediction-card h4 { margin-top: 0; margin-bottom: 20px; color: #b45309; font-size: 1.3rem; display: flex; align-items: center; }
    .prediction-card h4 i { margin-right: 12px; }
    .prediction-alert { margin-bottom: 15px; display: flex; align-items: flex-start; }
    .prediction-alert:last-child { margin-bottom: 0; }
    .prediction-alert i { font-size: 1.2rem; margin-right: 15px; color: #d97706; padding-top: 4px; }
    .prediction-alert div p { margin: 0; font-size: 0.95rem; color: #92400e; line-height: 1.6; }
    .prediction-alert div strong { display: block; margin-bottom: 4px; font-weight: 600; color: #b45309; }
    
    /* Redesigned Route Summary */
    .route-summary-card { background-color: #f8f9fa; border-radius: 12px; padding: 30px; margin-bottom: 30px; border: 1px solid var(--border-color); }
    .route-summary-details { display: grid; grid-template-columns: repeat(auto-fit, minmax(130px, 1fr)); gap: 25px; text-align: center; margin-bottom: 25px; }
    .summary-item { font-size: 1rem; color: var(--secondary-color); }
    .summary-item strong { display: block; font-size: 1.1rem; color: var(--dark-text); margin-top: 5px; }
    .summary-item .fas { font-size: 1.6rem; color: var(--primary-color); margin-bottom: 10px; }
    .summary-item .status-badge { margin-top: 5px; font-size: 0.9rem; padding: 8px 16px; border-radius: 30px; }
    .status-badge.safe { background-color: #d4edda; color: #155724; }
    .status-badge.caution { background-color: #fff3cd; color: #856404; }
    .status-badge.unsafe { background-color: #f8d7da; color: #721c24; }
    .tip-card { margin-top: 25px; padding: 20px; background-color: #eef5ff; border-left: 5px solid var(--primary-color); border-radius: 8px; display: flex; align-items: flex-start; }
    .tip-card i { color: var(--primary-color); font-size: 1.5rem; margin-right: 15px; }
    .tip-card p { color: #004085; font-size: 0.95rem; margin: 0; }

    /* Details Layout (Map & Stops) */
    .details-layout { display: grid; grid-template-columns: 2fr 1fr; gap: 30px; }
    #map { height: 550px; border-radius: 12px; border: 1px solid var(--border-color); z-index: 1; }
    .stops-section h4 { font-size: 1.5rem; font-weight: 600; color: var(--dark-text); margin-top: 0; margin-bottom: 20px; }
    .recommended-stops { display: flex; flex-direction: column; gap: 15px; }
    .stop-card { background-color: #f8f9fa; border-radius: 10px; padding: 20px; border: 1px solid #e9ecef; position: relative; transition: transform 0.2s ease, box-shadow 0.2s ease; }
    .stop-card:hover { transform: translateY(-3px); box-shadow: 0 4px 8px rgba(0,0,0,0.05); }
    .stop-card h5 { font-size: 1.1rem; font-weight: 600; margin-top: 0; margin-bottom: 5px; color: var(--dark-text); }
    .stop-card p.stop-location { font-size: 0.9rem; margin-bottom: 10px; color: var(--secondary-color); }
    .stop-card p.stop-location strong { color: var(--dark-text); }
    .stop-card p.stop-budget { font-size: 0.9rem; margin-bottom: 15px; }
    .favorite-btn { position: absolute; top: 15px; right: 15px; background: rgba(255, 255, 255, 0.7); border: none; border-radius: 50%; width: 36px; height: 36px; display: flex; justify-content: center; align-items: center; cursor: pointer; font-size: 1rem; transition: transform 0.2s, color 0.2s; z-index: 10; }
    .favorite-btn:hover { transform: scale(1.1); }
    .favorite-btn.favorited { color: #ff4d4d; }
    .favorite-btn.not-favorited { color: #ccc; }
    @media (max-width: 992px) { .details-layout { grid-template-columns: 1fr; } #map { height: 400px; } }
    @media (max-width: 768px) { .form-row { flex-direction: column; align-items: stretch; } }
</style>
{% endblock %}


{% block user_content %}
<div class="header-card">
    <div class="header-card-content">
        <h2>Plan Your Perfect Trip</h2>
        <p>Enter your details below to generate a safe and scenic route for your next adventure in Kerala.</p>
    </div>
</div>

<div class="plan-trip-section">
    <h3><i class="fas fa-route"></i> Plan Your Safe Trip</h3>
    <form id="planTripForm">
        <div class="form-row">
            <div class="form-group">
                <label for="sourceDistrict">Source District:</label>
                <select id="sourceDistrict" name="sourceDistrict" required>
                    <option value="">Choose...</option>
                    {% for district in districts %}<option value="{{ district }}">{{ district }}</option>{% endfor %}
                </select>
            </div>
            <div class="form-group">
                <label for="destinationDistrict">Destination District:</label>
                <select id="destinationDistrict" name="destinationDistrict" required>
                    <option value="">Choose...</option>
                    {% for district in districts %}<option value="{{ district }}">{{ district }}</option>{% endfor %}
                </select>
            </div>
            <div class="form-group">
                <label for="interest">Interest (Optional):</label>
                <select id="interest" name="interest">
                    <option value="">Any</option>
                    {% for interest in interests %}
                        <option value="{{ interest }}">{{ interest | capitalize }}</option>
                    {% endfor %}
                </select>
            </div>
            <div class="form-group">
                <label for="budget">Budget (Optional):</label>
                <select id="budget" name="budget">
                    <option value="">Any</option>
                    <option value="5000">Under ₹5,000</option>
                    <option value="10000">Under ₹10,000</option>
                    <option value="15000">Under ₹15,000</option>
                    <option value="20000">₹20,000+</option>
                </select>
            </div>
        </div>
        <button type="submit" class="btn-primary" id="generateBtn">
            <span id="btn-text"><i class="fas fa-paper-plane"></i> Generate Safe Route</span>
            <span id="btn-spinner" style="display:none"><i class="fas fa-spinner fa-spin"></i> Generating...</span>
        </button>
    </form>
</div>

<div id="generatedRouteSection" class="generated-route-section">
    <!-- Route details will be injected here by JavaScript -->
</div>
{% endblock %}


{% block extra_scripts %}
<script src="https://unpkg.com/leaflet@1.9.4/dist/leaflet.js"></script>
<script src="https://unpkg.com/leaflet-routing-machine@latest/dist/leaflet-routing-machine.js"></script>
<script>
<<<<<<< HEAD
    const favoriteIds = new Set({{ favorite_ids_json | tojson | safe }});
    const districtCoordinates = {{ districts_coords_json | tojson | safe }};

    document.addEventListener('DOMContentLoaded', function() {
        let leafletMap;
        let currentRouteData = null;

        document.getElementById('planTripForm').addEventListener('submit', async function(event) {
            event.preventDefault();
            const source = document.getElementById('sourceDistrict').value;
            const destination = document.getElementById('destinationDistrict').value;
            const budget = document.getElementById('budget').value;
            const interest = document.getElementById('interest').value;

            if (!source || !destination || !budget || !interest) {
                alert('Please fill out all fields.');
                return;
            }
            if (source === destination) {
                alert('Source and Destination cannot be the same.');
                return;
=======
// Initialize data directly from the backend to avoid hardcoding in JavaScript
const favoriteIds = new Set({{ favorite_ids_json | tojson | safe }});
const districtCoordinates = {{ districts_coords_json | tojson | safe }};

document.addEventListener('DOMContentLoaded', function() {
    let leafletMap;
    let currentRouteData = null; 

    document.getElementById('planTripForm').addEventListener('submit', async function(event) {
        event.preventDefault();
        const source = document.getElementById('sourceDistrict').value;
        const destination = document.getElementById('destinationDistrict').value;
        const budget = document.getElementById('budget').value;
        const interest = document.getElementById('interest').value;

        if (!source || !destination) {
            alert('Please select a source and destination district.');
            return;
        }
        if (source === destination) {
            alert('Source and Destination cannot be the same.');
            return;
        }

        const generateBtn = document.getElementById('generateBtn');
        const btnText = document.getElementById('btn-text');
        const btnSpinner = document.getElementById('btn-spinner');
        generateBtn.disabled = true;
        btnText.style.display = 'none';
        btnSpinner.style.display = 'inline';

        try {
            const response = await fetch('/api/generate-route', {
                method: 'POST',
                headers: { 'Content-Type': 'application/json' },
                body: JSON.stringify({ source, destination, budget, interest })
            });
            const data = await response.json();
            const routeSection = document.getElementById('generatedRouteSection');

            if (data.success) {
                currentRouteData = data.route;
                renderRoute(currentRouteData);
            } else {
                renderFallbackRoute(source, destination, data.message);
>>>>>>> 39fe5689
            }

            const generateBtn = document.getElementById('generateBtn');
            const btnText = document.getElementById('btn-text');
            const btnSpinner = document.getElementById('btn-spinner');
            generateBtn.disabled = true;
            btnText.style.display = 'none';
            btnSpinner.style.display = 'inline';

            try {
                const response = await fetch('/api/generate-route', {
                    method: 'POST',
                    headers: { 'Content-Type': 'application/json' },
                    body: JSON.stringify({ source, destination, budget, interest })
                });
                const data = await response.json();
                
                if (data.success) {
                    currentRouteData = data.route;

                    // --- Logic to save a list of up to 5 routes ---
                    const MAX_ROUTES = 5;
                    let previousRoutes = JSON.parse(sessionStorage.getItem('previousRoutes')) || [];
                    previousRoutes.unshift(data.route);
                    if (previousRoutes.length > MAX_ROUTES) {
                        previousRoutes.pop();
                    }
                    sessionStorage.setItem('previousRoutes', JSON.stringify(previousRoutes));
                    // --- End of saving logic ---

                    renderRoute(currentRouteData);
                } else {
<<<<<<< HEAD
                    renderFallbackRoute(source, destination, data.message);
                }
                document.getElementById('generatedRouteSection').classList.add('active');
                document.getElementById('generatedRouteSection').scrollIntoView({ behavior: 'smooth' });

            } catch (error) {
                console.error('Error fetching route:', error);
                alert('An error occurred while generating the route. Please try again.');
            } finally {
                generateBtn.disabled = false;
                btnText.style.display = 'inline';
                btnSpinner.style.display = 'none';
            }
        });

        const routeSectionContainer = document.getElementById('generatedRouteSection');
        if (routeSectionContainer) {
            routeSectionContainer.addEventListener('click', async (event) => {
                const favoriteButton = event.target.closest('.favorite-btn');
                if (!favoriteButton) return;

                const destId = parseInt(favoriteButton.dataset.id, 10);
                const isFavorited = favoriteButton.classList.contains('favorited');
                const url = isFavorited ? `/api/favorites/remove/${destId}` : `/api/favorites/add/${destId}`;

                try {
                    const response = await fetch(url, { method: 'POST' });
                    const result = await response.json();

                    if (result.success) {
                        favoriteButton.classList.toggle('favorited');
                        favoriteButton.classList.toggle('not-favorited');
                        favoriteButton.title = favoriteButton.classList.contains('favorited') ?
                            'Remove from Favorites' :
                            'Add to Favorites';

                        if (favoriteButton.classList.contains('favorited')) {
                            favoriteIds.add(destId);
                        } else {
                            favoriteIds.delete(destId);
                        }
                    } else {
                        alert(result.message || 'An error occurred.');
                    }
                } catch (error) {
                    console.error('Favorite toggle error:', error);
                    alert('Could not update favorite status. Please try again.');
                }
=======
                     console.warn("No routes found by Leaflet Routing Machine.");
                     updateRouteSummaryWithTravelDetails('N/A', 'N/A', 'N/A');
                }
            }).on('routingerror', function(e) {
                console.error('Leaflet Routing Error:', e.error.message);
                updateRouteSummaryWithTravelDetails('Error', 'Error', 'Error');
>>>>>>> 39fe5689
            });
        }

<<<<<<< HEAD
        function initMapAndRoute(source, destination, isFallback = false) {
            if (leafletMap) { leafletMap.remove(); }
            const mapDiv = document.getElementById("map");
            if (!mapDiv) { console.error("Map container not found!"); return; }

            const sourceCoords = districtCoordinates[source];
            const destCoords = districtCoordinates[destination];
            if (!sourceCoords || !destCoords) {
                mapDiv.innerHTML = "<p>Could not find coordinates for the selected districts.</p>";
                return;
            }

            leafletMap = L.map('map').setView([10.8505, 76.2711], 7);
            L.tileLayer('https://{s}.tile.openstreetmap.org/{z}/{x}/{y}.png', { attribution: '&copy; OpenStreetMap contributors' }).addTo(leafletMap);

            const routingControl = L.Routing.control({
                waypoints: [L.latLng(sourceCoords.lat, sourceCoords.lng), L.latLng(destCoords.lat, destCoords.lng)],
                routeWhileDragging: false,
                addWaypoints: false,
                draggableWaypoints: false,
                lineOptions: { styles: [{ color: 'var(--primary-color)', opacity: 0.8, weight: 6 }] }
            }).addTo(leafletMap);

            if (!isFallback) {
                routingControl.on('routesfound', function(e) {
                    const routes = e.routes;
                    if (routes && routes.length > 0) {
                        const summary = routes[0].summary;
                        const totalDistanceKm = (summary.totalDistance / 1000).toFixed(1);
                        const totalTimeSeconds = summary.totalTime;
                        const costPerKm = 15;
                        const estimatedTravelCost = (totalDistanceKm * costPerKm).toLocaleString('en-IN', {
                            style: 'currency',
                            currency: 'INR',
                            maximumFractionDigits: 0
                        });
                        updateRouteSummaryWithTravelDetails(totalDistanceKm, estimatedTravelCost, totalTimeSeconds);
                        adjustStopBudgets(totalDistanceKm);
                    } else {
                        updateRouteSummaryWithTravelDetails('N/A', 'N/A');
                    }
                }).on('routingerror', function(e) {
                    console.error('Leaflet Routing Error:', e.error.message);
                    updateRouteSummaryWithTravelDetails('Error', 'Error');
                });
            }
        }

        function updateRouteSummaryWithTravelDetails(distanceKm, estimatedCost, totalTimeSeconds) {
            const routeSummaryDetails = document.querySelector('.route-summary-details');
            if (!routeSummaryDetails) return;

            let distanceP = routeSummaryDetails.querySelector('#route-distance') || document.createElement('p');
            distanceP.id = 'route-distance';
            distanceP.innerHTML = `Distance: <strong>${distanceKm} km</strong>`;

            let costP = routeSummaryDetails.querySelector('#route-cost') || document.createElement('p');
            costP.id = 'route-cost';
            costP.innerHTML = `Est. Travel Cost: <strong>${estimatedCost}</strong>`;

            let timeP = routeSummaryDetails.querySelector('#route-time') || document.createElement('p');
            timeP.id = 'route-time';
            if (totalTimeSeconds) {
                const hours = Math.floor(totalTimeSeconds / 3600);
                const minutes = Math.round((totalTimeSeconds % 3600) / 60);
                timeP.innerHTML = `Est. Travel Time: <strong>${hours}h ${minutes}m</strong>`;
            } else {
                timeP.innerHTML = `Est. Travel Time: <strong>N/A</strong>`;
            }

            if (!routeSummaryDetails.querySelector('#route-distance')) {
                const interestP = routeSummaryDetails.querySelector('p:nth-child(2)');
                if (interestP) {
                    interestP.after(timeP, costP, distanceP);
                }
            }
        }

        function adjustStopBudgets(distanceInKm) {
            const budgetElements = document.querySelectorAll('.stop-budget');
            if (budgetElements.length === 0 || !currentRouteData || !currentRouteData.stops) return;
            let budgetMultiplier = 1.0;
            let adjustmentNote = '';
            if (distanceInKm > 300) { budgetMultiplier = 0.85; adjustmentNote = 'Reduced for long distance'; } 
            else if (distanceInKm < 150) { budgetMultiplier = 1.10; adjustmentNote = 'Increased for short distance'; }
            budgetElements.forEach((el, index) => {
                const originalBudget = currentRouteData.stops[index] ? currentRouteData.stops[index].budget : 0;
                if (!isNaN(originalBudget) && originalBudget > 0) {
                    const adjustedBudget = Math.round((originalBudget * budgetMultiplier) / 50) * 50;
                    let noteHtml = adjustmentNote ? `<span title="${adjustmentNote}" style="font-size: 0.8em; color: var(--secondary-color); cursor: help;"> (adjusted)</span>` : '';
                    el.innerHTML = `Est. Budget: ₹${adjustedBudget.toLocaleString()}${noteHtml}`;
                } else {
                    el.innerHTML = `Est. Budget: N/A`;
                }
            });
        }

        function renderRoute(routeData) {
            const routeSection = document.getElementById('generatedRouteSection');
            if (!routeSection) return;

            const stopsHTML = routeData.stops.map(stop => {
                const isFavorited = favoriteIds.has(stop.id);
                const favClass = isFavorited ? 'favorited' : 'not-favorited';
                const favTitle = isFavorited ? 'Remove from Favorites' : 'Add to Favorites';
                return `
                <div class="stop-card">
                    <button class="favorite-btn ${favClass}" data-id="${stop.id}" title="${favTitle}"><i class="fas fa-heart"></i></button>
                    <h5>${stop.name}</h5>
                    <p>${stop.type}</p>
                    <p class="stop-budget">Est. Budget: ₹${stop.budget ? stop.budget.toLocaleString() : 'N/A'}</p>
                    <span class="status-badge ${stop.safety_class}">${stop.safety_text}</span>
                </div>`;
            }).join('');
            routeSection.innerHTML = `
                <div class="route-header"><i class="fas fa-check-square"></i> Safe Route Generated</div>
                <div class="route-layout">
                    <div id="map"></div>
                    <div id="route-details">
                        <div class="route-card">
                            <h4>Route Summary</h4>
                            <div class="route-summary-details">
                                <p><strong>${routeData.source}</strong> <i class="fas fa-arrow-right"></i> <strong>${routeData.destination}</strong></p>
                                <p>Interest: <strong>${routeData.interest}</strong></p>
                                <span class="status-badge ${routeData.overall_safety_class}">Overall Safety: ${routeData.overall_safety_text}</span>
                            </div>
                        </div>
                        <div class="route-card">
                            <h4>Recommended Stop on Route</h4>
                            <div class="recommended-stops">${stopsHTML}</div>
                        </div>
                        <div class="tip-card"><i class="fas fa-info-circle"></i><p>${routeData.tip}</p></div>
                    </div>
                </div>`;
            setTimeout(() => { initMapAndRoute(routeData.source, routeData.destination); }, 100);
        }

        function renderFallbackRoute(source, destination, message) {
            const routeSection = document.getElementById('generatedRouteSection');
            if (!routeSection) return;
            const fallbackMessage = message || "We couldn't generate a full safe route. Here is the direct route map.";
            routeSection.innerHTML = `
                <div class="route-header" style="color: var(--warning-color);"><i class="fas fa-map-signs"></i> Basic Route Map</div>
                <div class="route-layout">
                    <div id="map"></div>
                    <div id="route-details">
                         <div class="route-card"><h4>Route Summary</h4><p><strong>${source}</strong> <i class="fas fa-arrow-right"></i> <strong>${destination}</strong></p></div>
                         <div class="tip-card" style="background-color: #fff3cd; border-color: #ffc107;">
                             <i class="fas fa-info-circle" style="color: #856404;"></i><p style="color: #856404;">${fallbackMessage}</p>
                         </div>
                    </div>
                </div>`;
            setTimeout(() => { initMapAndRoute(source, destination, true); }, 100);
=======
    function updateRouteSummaryWithTravelDetails(distanceKm, estimatedCost, totalTimeSeconds) {
        const distanceEl = document.querySelector('#summary-distance strong');
        const timeEl = document.querySelector('#summary-time strong');
        const costEl = document.querySelector('#summary-cost strong');

        if (distanceEl) { distanceEl.textContent = distanceKm !== 'Error' ? `${distanceKm} km` : 'N/A'; }
        if (costEl) { costEl.textContent = estimatedCost !== 'Error' ? estimatedCost : 'N/A'; }
        if (timeEl) {
            if (totalTimeSeconds && totalTimeSeconds !== 'Error') {
                const hours = Math.floor(totalTimeSeconds / 3600);
                const minutes = Math.round((totalTimeSeconds % 3600) / 60);
                timeEl.textContent = `${hours}h ${minutes}m`;
            } else { timeEl.textContent = 'N/A'; }
        }
    }

    function adjustStopBudgets(distanceInKm) {
        const budgetElements = document.querySelectorAll('.stop-budget');
        if (budgetElements.length === 0 || !currentRouteData || !currentRouteData.stops) return;

        let budgetMultiplier = 1.0;
        let adjustmentNote = '';
        if (distanceInKm > 300) { budgetMultiplier = 0.85; adjustmentNote = 'Reduced for long distance'; } 
        else if (distanceInKm < 150) { budgetMultiplier = 1.10; adjustmentNote = 'Increased for short distance'; }

        budgetElements.forEach((el, index) => {
            const originalBudget = currentRouteData.stops[index] ? currentRouteData.stops[index].budget : 0; 
            if (!isNaN(originalBudget) && originalBudget > 0) {
                const adjustedBudget = Math.round((originalBudget * budgetMultiplier) / 50) * 50;
                let noteHtml = adjustmentNote ? `<span title="${adjustmentNote}" style="font-size: 0.8em; color: var(--secondary-color); cursor: help;"> (adjusted)</span>` : '';
                el.innerHTML = `Est. Budget: ₹${adjustedBudget.toLocaleString()}${noteHtml}`;
            } else {
                el.innerHTML = `Est. Budget: N/A`;
            }
        });
    }

    function renderRoute(routeData) {
        const routeSection = document.getElementById('generatedRouteSection');  

        const stopsHTML = routeData.stops.map(stop => {
            const isFavorited = favoriteIds.has(stop.id);
            const favClass = isFavorited ? 'favorited' : 'not-favorited';
            const favTitle = isFavorited ? 'Remove from Favorites' : 'Add to Favorites';
            let locationText = stop.type;
            if (stop.district !== routeData.source && stop.district !== routeData.destination) {
                locationText += ` • <strong>${stop.district}</strong>`;
            }
            return `
            <div class="stop-card">
                <button class="favorite-btn ${favClass}" data-id="${stop.id}" title="${favTitle}"><i class="fas fa-heart"></i></button>
                <h5>${stop.name}</h5>
                <p class="stop-location">${locationText}</p>
                <p class="stop-budget">Est. Budget: ₹${stop.budget ? stop.budget.toLocaleString() : 'N/A'}</p>
                <span class="status-badge ${stop.safety_class}">${stop.safety_text}</span>
            </div>`;
        }).join('');

        const predictionHTML = `
            <div class="prediction-card">
                <h4><i class="fas fa-shield-alt"></i> AI Risk Alert for ${routeData.destination}</h4>
                <div class="prediction-alert">
                    <i class="fas fa-cloud-showers-heavy"></i>
                    <div><strong>Disaster Outlook</strong><p>${routeData.prediction.disaster_alert}</p></div>
                </div>
                <div class="prediction-alert">
                    <i class="fas fa-syringe"></i>
                    <div><strong>Health Outlook</strong><p>${routeData.prediction.disease_alert}</p></div>
                </div>
            </div>`;

        const summaryHTML = `
            <div class="route-summary-card">
                <div class="route-summary-details">
                    <div class="summary-item"><i class="fas fa-map-marker-alt"></i><p>From</p><strong>${routeData.source}</strong></div>
                    <div class="summary-item"><i class="fas fa-flag-checkered"></i><p>To</p><strong>${routeData.destination}</strong></div>
                    <div class="summary-item"><i class="fas fa-lightbulb"></i><p>Interest</p><strong>${routeData.interest}</strong></div>
                    <div class="summary-item" id="summary-distance"><i class="fas fa-road"></i><p>Distance</p><strong>...</strong></div>
                    <div class="summary-item" id="summary-time"><i class="fas fa-clock"></i><p>Travel Time</p><strong>...</strong></div>
                    <div class="summary-item" id="summary-cost"><i class="fas fa-rupee-sign"></i><p>Est. Travel Cost</p><strong>...</strong></div>
                    <div class="summary-item"><p>Overall Safety</p><span class="status-badge ${routeData.overall_safety_class}">${routeData.overall_safety_text}</span></div>
                </div>
                <div class="tip-card"><i class="fas fa-info-circle"></i><p>${routeData.tip}</p></div>
            </div>`;

        routeSection.innerHTML = `
            <div class="trip-report-container">
                <div class="report-header">
                    <h2><i class="fas fa-check-square"></i> Your Safe Route is Ready!</h2>
                    <p>A personalized and safety-conscious itinerary from ${routeData.source} to ${routeData.destination}</p>
                </div>
                ${predictionHTML}
                ${summaryHTML}
                <div class="details-layout">
                    <div id="map"></div>
                    <div class="stops-section">
                        <h4><i class="fas fa-star"></i> Recommended Stops</h4>
                        <div class="recommended-stops">${stopsHTML}</div>
                    </div>
                </div>
            </div>`;

        setTimeout(() => { initMapAndRoute(routeData.source, routeData.destination); }, 100);
    }

    function renderFallbackRoute(source, destination, message) {
        const routeSection = document.getElementById('generatedRouteSection');
        const fallbackMessage = message || "We couldn't generate a full safe route. Here is the direct route map.";
        routeSection.innerHTML = `
            <div class="trip-report-container">
                <div class="report-header" style="color: var(--warning-color);"><i class="fas fa-map-signs"></i><h2>Basic Route Map</h2></div>
                <div class="tip-card" style="background-color: #fff3cd; border-color: #ffc107; margin-bottom: 30px;">
                    <i class="fas fa-info-circle" style="color: #856404;"></i><p style="color: #856404;">${fallbackMessage}</p>
                </div>
                <div id="map" style="height: 500px; border-radius: 12px;"></div>
            </div>`;
        setTimeout(() => { initMapAndRoute(source, destination, true); }, 100);
    }

    const routeSectionContainer = document.getElementById('generatedRouteSection');
    routeSectionContainer.addEventListener('click', async (event) => {
        const favoriteButton = event.target.closest('.favorite-btn');
        if (!favoriteButton) return; 

        const destId = parseInt(favoriteButton.dataset.id, 10);
        const isFavorited = favoriteButton.classList.contains('favorited');
        const url = isFavorited ? `/api/favorites/remove/${destId}` : `/api/favorites/add/${destId}`;

        try {
            const response = await fetch(url, { method: 'POST' });
            const result = await response.json();

            if (result.success) {
                favoriteButton.classList.toggle('favorited');
                favoriteButton.classList.toggle('not-favorited');
                favoriteButton.title = favoriteButton.classList.contains('favorited') 
                    ? 'Remove from Favorites' 
                    : 'Add to Favorites';
                
                if (favoriteButton.classList.contains('favorited')) {
                    favoriteIds.add(destId);
                } else {
                    favoriteIds.delete(destId);
                }
            } else { alert(result.message || 'An error occurred.'); }
        } catch (error) {
            console.error('Favorite toggle error:', error);
            alert('Could not update favorite status. Please try again.');
>>>>>>> 39fe5689
        }
    });
</script>
{% endblock %}<|MERGE_RESOLUTION|>--- conflicted
+++ resolved
@@ -4,10 +4,7 @@
 
 {% block extra_styles %}
 <style>
-<<<<<<< HEAD
-=======
     /* --- GENERAL STYLES --- */
->>>>>>> 39fe5689
     .header-card { background-image: url("{{ url_for('static', filename='Images/image.png') }}"); background-size: cover; background-position: center; border-radius: 12px; padding: 40px; color: var(--white); text-align: center; margin-bottom: 40px; position: relative; overflow: hidden; box-shadow: var(--shadow); }
     .header-card::before { content: ''; position: absolute; top: 0; left: 0; right: 0; bottom: 0; background: linear-gradient(rgba(0,0,0,0.4), rgba(0,0,0,0.6)); z-index: 1; }
     .header-card-content { position: relative; z-index: 2; }
@@ -144,7 +141,6 @@
 <script src="https://unpkg.com/leaflet@1.9.4/dist/leaflet.js"></script>
 <script src="https://unpkg.com/leaflet-routing-machine@latest/dist/leaflet-routing-machine.js"></script>
 <script>
-<<<<<<< HEAD
     const favoriteIds = new Set({{ favorite_ids_json | tojson | safe }});
     const districtCoordinates = {{ districts_coords_json | tojson | safe }};
 
@@ -166,22 +162,6 @@
             if (source === destination) {
                 alert('Source and Destination cannot be the same.');
                 return;
-=======
-// Initialize data directly from the backend to avoid hardcoding in JavaScript
-const favoriteIds = new Set({{ favorite_ids_json | tojson | safe }});
-const districtCoordinates = {{ districts_coords_json | tojson | safe }};
-
-document.addEventListener('DOMContentLoaded', function() {
-    let leafletMap;
-    let currentRouteData = null; 
-
-    document.getElementById('planTripForm').addEventListener('submit', async function(event) {
-        event.preventDefault();
-        const source = document.getElementById('sourceDistrict').value;
-        const destination = document.getElementById('destinationDistrict').value;
-        const budget = document.getElementById('budget').value;
-        const interest = document.getElementById('interest').value;
-
         if (!source || !destination) {
             alert('Please select a source and destination district.');
             return;
@@ -212,7 +192,6 @@
                 renderRoute(currentRouteData);
             } else {
                 renderFallbackRoute(source, destination, data.message);
->>>>>>> 39fe5689
             }
 
             const generateBtn = document.getElementById('generateBtn');
@@ -245,7 +224,6 @@
 
                     renderRoute(currentRouteData);
                 } else {
-<<<<<<< HEAD
                     renderFallbackRoute(source, destination, data.message);
                 }
                 document.getElementById('generatedRouteSection').classList.add('active');
@@ -294,18 +272,15 @@
                     console.error('Favorite toggle error:', error);
                     alert('Could not update favorite status. Please try again.');
                 }
-=======
                      console.warn("No routes found by Leaflet Routing Machine.");
                      updateRouteSummaryWithTravelDetails('N/A', 'N/A', 'N/A');
                 }
             }).on('routingerror', function(e) {
                 console.error('Leaflet Routing Error:', e.error.message);
                 updateRouteSummaryWithTravelDetails('Error', 'Error', 'Error');
->>>>>>> 39fe5689
             });
         }
 
-<<<<<<< HEAD
         function initMapAndRoute(source, destination, isFallback = false) {
             if (leafletMap) { leafletMap.remove(); }
             const mapDiv = document.getElementById("map");
@@ -382,6 +357,19 @@
                     interestP.after(timeP, costP, distanceP);
                 }
             }
+    function updateRouteSummaryWithTravelDetails(distanceKm, estimatedCost, totalTimeSeconds) {
+        const distanceEl = document.querySelector('#summary-distance strong');
+        const timeEl = document.querySelector('#summary-time strong');
+        const costEl = document.querySelector('#summary-cost strong');
+
+        if (distanceEl) { distanceEl.textContent = distanceKm !== 'Error' ? `${distanceKm} km` : 'N/A'; }
+        if (costEl) { costEl.textContent = estimatedCost !== 'Error' ? estimatedCost : 'N/A'; }
+        if (timeEl) {
+            if (totalTimeSeconds && totalTimeSeconds !== 'Error') {
+                const hours = Math.floor(totalTimeSeconds / 3600);
+                const minutes = Math.round((totalTimeSeconds % 3600) / 60);
+                timeEl.textContent = `${hours}h ${minutes}m`;
+            } else { timeEl.textContent = 'N/A'; }
         }
 
         function adjustStopBudgets(distanceInKm) {
@@ -397,6 +385,131 @@
                     const adjustedBudget = Math.round((originalBudget * budgetMultiplier) / 50) * 50;
                     let noteHtml = adjustmentNote ? `<span title="${adjustmentNote}" style="font-size: 0.8em; color: var(--secondary-color); cursor: help;"> (adjusted)</span>` : '';
                     el.innerHTML = `Est. Budget: ₹${adjustedBudget.toLocaleString()}${noteHtml}`;
+    function adjustStopBudgets(distanceInKm) {
+        const budgetElements = document.querySelectorAll('.stop-budget');
+        if (budgetElements.length === 0 || !currentRouteData || !currentRouteData.stops) return;
+
+        let budgetMultiplier = 1.0;
+        let adjustmentNote = '';
+        if (distanceInKm > 300) { budgetMultiplier = 0.85; adjustmentNote = 'Reduced for long distance'; } 
+        else if (distanceInKm < 150) { budgetMultiplier = 1.10; adjustmentNote = 'Increased for short distance'; }
+
+        budgetElements.forEach((el, index) => {
+            const originalBudget = currentRouteData.stops[index] ? currentRouteData.stops[index].budget : 0; 
+            if (!isNaN(originalBudget) && originalBudget > 0) {
+                const adjustedBudget = Math.round((originalBudget * budgetMultiplier) / 50) * 50;
+                let noteHtml = adjustmentNote ? `<span title="${adjustmentNote}" style="font-size: 0.8em; color: var(--secondary-color); cursor: help;"> (adjusted)</span>` : '';
+                el.innerHTML = `Est. Budget: ₹${adjustedBudget.toLocaleString()}${noteHtml}`;
+            } else {
+                el.innerHTML = `Est. Budget: N/A`;
+            }
+        });
+    }
+
+    function renderRoute(routeData) {
+        const routeSection = document.getElementById('generatedRouteSection');  
+
+        const stopsHTML = routeData.stops.map(stop => {
+            const isFavorited = favoriteIds.has(stop.id);
+            const favClass = isFavorited ? 'favorited' : 'not-favorited';
+            const favTitle = isFavorited ? 'Remove from Favorites' : 'Add to Favorites';
+            let locationText = stop.type;
+            if (stop.district !== routeData.source && stop.district !== routeData.destination) {
+                locationText += ` • <strong>${stop.district}</strong>`;
+            }
+            return `
+            <div class="stop-card">
+                <button class="favorite-btn ${favClass}" data-id="${stop.id}" title="${favTitle}"><i class="fas fa-heart"></i></button>
+                <h5>${stop.name}</h5>
+                <p class="stop-location">${locationText}</p>
+                <p class="stop-budget">Est. Budget: ₹${stop.budget ? stop.budget.toLocaleString() : 'N/A'}</p>
+                <span class="status-badge ${stop.safety_class}">${stop.safety_text}</span>
+            </div>`;
+        }).join('');
+
+        const predictionHTML = `
+            <div class="prediction-card">
+                <h4><i class="fas fa-shield-alt"></i> AI Risk Alert for ${routeData.destination}</h4>
+                <div class="prediction-alert">
+                    <i class="fas fa-cloud-showers-heavy"></i>
+                    <div><strong>Disaster Outlook</strong><p>${routeData.prediction.disaster_alert}</p></div>
+                </div>
+                <div class="prediction-alert">
+                    <i class="fas fa-syringe"></i>
+                    <div><strong>Health Outlook</strong><p>${routeData.prediction.disease_alert}</p></div>
+                </div>
+            </div>`;
+
+        const summaryHTML = `
+            <div class="route-summary-card">
+                <div class="route-summary-details">
+                    <div class="summary-item"><i class="fas fa-map-marker-alt"></i><p>From</p><strong>${routeData.source}</strong></div>
+                    <div class="summary-item"><i class="fas fa-flag-checkered"></i><p>To</p><strong>${routeData.destination}</strong></div>
+                    <div class="summary-item"><i class="fas fa-lightbulb"></i><p>Interest</p><strong>${routeData.interest}</strong></div>
+                    <div class="summary-item" id="summary-distance"><i class="fas fa-road"></i><p>Distance</p><strong>...</strong></div>
+                    <div class="summary-item" id="summary-time"><i class="fas fa-clock"></i><p>Travel Time</p><strong>...</strong></div>
+                    <div class="summary-item" id="summary-cost"><i class="fas fa-rupee-sign"></i><p>Est. Travel Cost</p><strong>...</strong></div>
+                    <div class="summary-item"><p>Overall Safety</p><span class="status-badge ${routeData.overall_safety_class}">${routeData.overall_safety_text}</span></div>
+                </div>
+                <div class="tip-card"><i class="fas fa-info-circle"></i><p>${routeData.tip}</p></div>
+            </div>`;
+
+        routeSection.innerHTML = `
+            <div class="trip-report-container">
+                <div class="report-header">
+                    <h2><i class="fas fa-check-square"></i> Your Safe Route is Ready!</h2>
+                    <p>A personalized and safety-conscious itinerary from ${routeData.source} to ${routeData.destination}</p>
+                </div>
+                ${predictionHTML}
+                ${summaryHTML}
+                <div class="details-layout">
+                    <div id="map"></div>
+                    <div class="stops-section">
+                        <h4><i class="fas fa-star"></i> Recommended Stops</h4>
+                        <div class="recommended-stops">${stopsHTML}</div>
+                    </div>
+                </div>
+            </div>`;
+
+        setTimeout(() => { initMapAndRoute(routeData.source, routeData.destination); }, 100);
+    }
+
+    function renderFallbackRoute(source, destination, message) {
+        const routeSection = document.getElementById('generatedRouteSection');
+        const fallbackMessage = message || "We couldn't generate a full safe route. Here is the direct route map.";
+        routeSection.innerHTML = `
+            <div class="trip-report-container">
+                <div class="report-header" style="color: var(--warning-color);"><i class="fas fa-map-signs"></i><h2>Basic Route Map</h2></div>
+                <div class="tip-card" style="background-color: #fff3cd; border-color: #ffc107; margin-bottom: 30px;">
+                    <i class="fas fa-info-circle" style="color: #856404;"></i><p style="color: #856404;">${fallbackMessage}</p>
+                </div>
+                <div id="map" style="height: 500px; border-radius: 12px;"></div>
+            </div>`;
+        setTimeout(() => { initMapAndRoute(source, destination, true); }, 100);
+    }
+
+    const routeSectionContainer = document.getElementById('generatedRouteSection');
+    routeSectionContainer.addEventListener('click', async (event) => {
+        const favoriteButton = event.target.closest('.favorite-btn');
+        if (!favoriteButton) return; 
+
+        const destId = parseInt(favoriteButton.dataset.id, 10);
+        const isFavorited = favoriteButton.classList.contains('favorited');
+        const url = isFavorited ? `/api/favorites/remove/${destId}` : `/api/favorites/add/${destId}`;
+
+        try {
+            const response = await fetch(url, { method: 'POST' });
+            const result = await response.json();
+
+            if (result.success) {
+                favoriteButton.classList.toggle('favorited');
+                favoriteButton.classList.toggle('not-favorited');
+                favoriteButton.title = favoriteButton.classList.contains('favorited') 
+                    ? 'Remove from Favorites' 
+                    : 'Add to Favorites';
+                
+                if (favoriteButton.classList.contains('favorited')) {
+                    favoriteIds.add(destId);
                 } else {
                     el.innerHTML = `Est. Budget: N/A`;
                 }
@@ -459,156 +572,10 @@
                     </div>
                 </div>`;
             setTimeout(() => { initMapAndRoute(source, destination, true); }, 100);
-=======
-    function updateRouteSummaryWithTravelDetails(distanceKm, estimatedCost, totalTimeSeconds) {
-        const distanceEl = document.querySelector('#summary-distance strong');
-        const timeEl = document.querySelector('#summary-time strong');
-        const costEl = document.querySelector('#summary-cost strong');
-
-        if (distanceEl) { distanceEl.textContent = distanceKm !== 'Error' ? `${distanceKm} km` : 'N/A'; }
-        if (costEl) { costEl.textContent = estimatedCost !== 'Error' ? estimatedCost : 'N/A'; }
-        if (timeEl) {
-            if (totalTimeSeconds && totalTimeSeconds !== 'Error') {
-                const hours = Math.floor(totalTimeSeconds / 3600);
-                const minutes = Math.round((totalTimeSeconds % 3600) / 60);
-                timeEl.textContent = `${hours}h ${minutes}m`;
-            } else { timeEl.textContent = 'N/A'; }
-        }
-    }
-
-    function adjustStopBudgets(distanceInKm) {
-        const budgetElements = document.querySelectorAll('.stop-budget');
-        if (budgetElements.length === 0 || !currentRouteData || !currentRouteData.stops) return;
-
-        let budgetMultiplier = 1.0;
-        let adjustmentNote = '';
-        if (distanceInKm > 300) { budgetMultiplier = 0.85; adjustmentNote = 'Reduced for long distance'; } 
-        else if (distanceInKm < 150) { budgetMultiplier = 1.10; adjustmentNote = 'Increased for short distance'; }
-
-        budgetElements.forEach((el, index) => {
-            const originalBudget = currentRouteData.stops[index] ? currentRouteData.stops[index].budget : 0; 
-            if (!isNaN(originalBudget) && originalBudget > 0) {
-                const adjustedBudget = Math.round((originalBudget * budgetMultiplier) / 50) * 50;
-                let noteHtml = adjustmentNote ? `<span title="${adjustmentNote}" style="font-size: 0.8em; color: var(--secondary-color); cursor: help;"> (adjusted)</span>` : '';
-                el.innerHTML = `Est. Budget: ₹${adjustedBudget.toLocaleString()}${noteHtml}`;
-            } else {
-                el.innerHTML = `Est. Budget: N/A`;
-            }
-        });
-    }
-
-    function renderRoute(routeData) {
-        const routeSection = document.getElementById('generatedRouteSection');  
-
-        const stopsHTML = routeData.stops.map(stop => {
-            const isFavorited = favoriteIds.has(stop.id);
-            const favClass = isFavorited ? 'favorited' : 'not-favorited';
-            const favTitle = isFavorited ? 'Remove from Favorites' : 'Add to Favorites';
-            let locationText = stop.type;
-            if (stop.district !== routeData.source && stop.district !== routeData.destination) {
-                locationText += ` • <strong>${stop.district}</strong>`;
-            }
-            return `
-            <div class="stop-card">
-                <button class="favorite-btn ${favClass}" data-id="${stop.id}" title="${favTitle}"><i class="fas fa-heart"></i></button>
-                <h5>${stop.name}</h5>
-                <p class="stop-location">${locationText}</p>
-                <p class="stop-budget">Est. Budget: ₹${stop.budget ? stop.budget.toLocaleString() : 'N/A'}</p>
-                <span class="status-badge ${stop.safety_class}">${stop.safety_text}</span>
-            </div>`;
-        }).join('');
-
-        const predictionHTML = `
-            <div class="prediction-card">
-                <h4><i class="fas fa-shield-alt"></i> AI Risk Alert for ${routeData.destination}</h4>
-                <div class="prediction-alert">
-                    <i class="fas fa-cloud-showers-heavy"></i>
-                    <div><strong>Disaster Outlook</strong><p>${routeData.prediction.disaster_alert}</p></div>
-                </div>
-                <div class="prediction-alert">
-                    <i class="fas fa-syringe"></i>
-                    <div><strong>Health Outlook</strong><p>${routeData.prediction.disease_alert}</p></div>
-                </div>
-            </div>`;
-
-        const summaryHTML = `
-            <div class="route-summary-card">
-                <div class="route-summary-details">
-                    <div class="summary-item"><i class="fas fa-map-marker-alt"></i><p>From</p><strong>${routeData.source}</strong></div>
-                    <div class="summary-item"><i class="fas fa-flag-checkered"></i><p>To</p><strong>${routeData.destination}</strong></div>
-                    <div class="summary-item"><i class="fas fa-lightbulb"></i><p>Interest</p><strong>${routeData.interest}</strong></div>
-                    <div class="summary-item" id="summary-distance"><i class="fas fa-road"></i><p>Distance</p><strong>...</strong></div>
-                    <div class="summary-item" id="summary-time"><i class="fas fa-clock"></i><p>Travel Time</p><strong>...</strong></div>
-                    <div class="summary-item" id="summary-cost"><i class="fas fa-rupee-sign"></i><p>Est. Travel Cost</p><strong>...</strong></div>
-                    <div class="summary-item"><p>Overall Safety</p><span class="status-badge ${routeData.overall_safety_class}">${routeData.overall_safety_text}</span></div>
-                </div>
-                <div class="tip-card"><i class="fas fa-info-circle"></i><p>${routeData.tip}</p></div>
-            </div>`;
-
-        routeSection.innerHTML = `
-            <div class="trip-report-container">
-                <div class="report-header">
-                    <h2><i class="fas fa-check-square"></i> Your Safe Route is Ready!</h2>
-                    <p>A personalized and safety-conscious itinerary from ${routeData.source} to ${routeData.destination}</p>
-                </div>
-                ${predictionHTML}
-                ${summaryHTML}
-                <div class="details-layout">
-                    <div id="map"></div>
-                    <div class="stops-section">
-                        <h4><i class="fas fa-star"></i> Recommended Stops</h4>
-                        <div class="recommended-stops">${stopsHTML}</div>
-                    </div>
-                </div>
-            </div>`;
-
-        setTimeout(() => { initMapAndRoute(routeData.source, routeData.destination); }, 100);
-    }
-
-    function renderFallbackRoute(source, destination, message) {
-        const routeSection = document.getElementById('generatedRouteSection');
-        const fallbackMessage = message || "We couldn't generate a full safe route. Here is the direct route map.";
-        routeSection.innerHTML = `
-            <div class="trip-report-container">
-                <div class="report-header" style="color: var(--warning-color);"><i class="fas fa-map-signs"></i><h2>Basic Route Map</h2></div>
-                <div class="tip-card" style="background-color: #fff3cd; border-color: #ffc107; margin-bottom: 30px;">
-                    <i class="fas fa-info-circle" style="color: #856404;"></i><p style="color: #856404;">${fallbackMessage}</p>
-                </div>
-                <div id="map" style="height: 500px; border-radius: 12px;"></div>
-            </div>`;
-        setTimeout(() => { initMapAndRoute(source, destination, true); }, 100);
-    }
-
-    const routeSectionContainer = document.getElementById('generatedRouteSection');
-    routeSectionContainer.addEventListener('click', async (event) => {
-        const favoriteButton = event.target.closest('.favorite-btn');
-        if (!favoriteButton) return; 
-
-        const destId = parseInt(favoriteButton.dataset.id, 10);
-        const isFavorited = favoriteButton.classList.contains('favorited');
-        const url = isFavorited ? `/api/favorites/remove/${destId}` : `/api/favorites/add/${destId}`;
-
-        try {
-            const response = await fetch(url, { method: 'POST' });
-            const result = await response.json();
-
-            if (result.success) {
-                favoriteButton.classList.toggle('favorited');
-                favoriteButton.classList.toggle('not-favorited');
-                favoriteButton.title = favoriteButton.classList.contains('favorited') 
-                    ? 'Remove from Favorites' 
-                    : 'Add to Favorites';
-                
-                if (favoriteButton.classList.contains('favorited')) {
-                    favoriteIds.add(destId);
-                } else {
-                    favoriteIds.delete(destId);
-                }
             } else { alert(result.message || 'An error occurred.'); }
         } catch (error) {
             console.error('Favorite toggle error:', error);
             alert('Could not update favorite status. Please try again.');
->>>>>>> 39fe5689
         }
     });
 </script>
