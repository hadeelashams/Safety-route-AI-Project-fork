--- conflicted
+++ resolved
@@ -75,9 +75,7 @@
         .logout-link { display: flex; align-items: center; color: var(--primary-color); text-decoration: none; font-weight: 500; }
         .logout-link:hover { color: #0056b3; }
         .logout-link i { margin-right: 15px; width: 20px; text-align: center; }
-<<<<<<< HEAD
         .main-content { flex-grow: 1; padding: 30px; overflow-y: auto; }
-=======
         
         .main-content { 
             flex-grow: 1; 
@@ -87,7 +85,6 @@
         }
 
         /* ### START: AI CHATBOT STYLES ### */
->>>>>>> 39fe5689
         .chat-toggle-button { position: fixed; bottom: 30px; right: 30px; width: 60px; height: 60px; background-color: var(--primary-color); color: white; border-radius: 50%; border: none; display: flex; justify-content: center; align-items: center; font-size: 24px; box-shadow: 0 4px 12px rgba(0,0,0,0.15); cursor: pointer; transition: transform 0.2s ease; z-index: 1000; }
         .chat-toggle-button:hover { transform: scale(1.1); }
         .chat-popup { display: none; position: fixed; bottom: 100px; right: 30px; width: 350px; height: 450px; background-color: var(--white); border-radius: 12px; box-shadow: 0 5px 15px rgba(0,0,0,0.2); flex-direction: column; overflow: hidden; z-index: 1000; }
