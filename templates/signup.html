--- conflicted
+++ resolved
@@ -110,15 +110,6 @@
     <input type="password" name="password" placeholder="Password" required>
     <input type="password" name="confirm_password" placeholder="Confirm Password" required>
 
-<<<<<<< HEAD
-    <select name="role" required>
-      <option value="" disabled selected>Select Role</option>
-      <option value="user">User</option>
-
-    </select>
-
-=======
->>>>>>> 8405d742
     <button type="submit">Register</button>
   </form>
 
